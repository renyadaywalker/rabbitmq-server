--- conflicted
+++ resolved
@@ -157,12 +157,8 @@
                 txn       :: maybe(txn()),
                 sender    :: pid(),
                 message   :: message()}).
-<<<<<<< HEAD
-=======
 %% this really should be an abstract type
--type(msg_id() :: non_neg_integer()).
 -type(qmsg() :: {queue_name(), pid(), msg_id(), boolean(), message()}).
->>>>>>> 417be411
 -type(listener() ::
       #listener{node     :: erlang_node(),
                 protocol :: atom(),
