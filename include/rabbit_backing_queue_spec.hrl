%%   The contents of this file are subject to the Mozilla Public License
%%   Version 1.1 (the "License"); you may not use this file except in
%%   compliance with the License. You may obtain a copy of the License at
%%   http://www.mozilla.org/MPL/
%%
%%   Software distributed under the License is distributed on an "AS IS"
%%   basis, WITHOUT WARRANTY OF ANY KIND, either express or implied. See the
%%   License for the specific language governing rights and limitations
%%   under the License.
%%
%%   The Original Code is RabbitMQ.
%%
%%   The Initial Developers of the Original Code are LShift Ltd,
%%   Cohesive Financial Technologies LLC, and Rabbit Technologies Ltd.
%%
%%   Portions created before 22-Nov-2008 00:00:00 GMT by LShift Ltd,
%%   Cohesive Financial Technologies LLC, or Rabbit Technologies Ltd
%%   are Copyright (C) 2007-2008 LShift Ltd, Cohesive Financial
%%   Technologies LLC, and Rabbit Technologies Ltd.
%%
%%   Portions created by LShift Ltd are Copyright (C) 2007-2010 LShift
%%   Ltd. Portions created by Cohesive Financial Technologies LLC are
%%   Copyright (C) 2007-2010 Cohesive Financial Technologies
%%   LLC. Portions created by Rabbit Technologies Ltd are Copyright
%%   (C) 2007-2010 Rabbit Technologies Ltd.
%%
%%   All Rights Reserved.
%%
%%   Contributor(s): ______________________________________.
%%

-type(fetch_result() ::
<<<<<<< HEAD
        ('empty' |
         %% Message,  IsDelivered,  AckTag,  RemainingLen
         {rabbit_types:basic_message(), boolean(), ack(), non_neg_integer()})).
=======
                 %% Message, IsDelivered,  AckTag,  Remaining_Len
        ('empty'|{rabbit_types:basic_message(), 
                  boolean(), ack(), 
                  non_neg_integer()})).
-type(peek_result() :: ('empty'|{rabbit_types:basic_message(), 
                                 rabbit_types:msg_properties()})).
>>>>>>> 95bc0296
-type(is_durable() :: boolean()).
-type(attempt_recovery() :: boolean()).
-type(purged_msg_count() :: non_neg_integer()).
-type(ack_required() :: boolean()).
-type(msg_properties_transformer() :: 
        fun ((rabbit_types:msg_properties()) -> rabbit_types:msg_properties())).

-spec(start/1 :: ([rabbit_amqqueue:name()]) -> 'ok').
-spec(stop/0 :: () -> 'ok').
-spec(init/3 :: (rabbit_amqqueue:name(), is_durable(), attempt_recovery()) ->
                     state()).
-spec(terminate/1 :: (state()) -> state()).
-spec(delete_and_terminate/1 :: (state()) -> state()).
-spec(purge/1 :: (state()) -> {purged_msg_count(), state()}).
<<<<<<< HEAD
-spec(publish/2 :: (rabbit_types:basic_message(), state()) -> state()).
-spec(publish_delivered/3 ::
        (ack_required(), rabbit_types:basic_message(), state()) ->
                                  {ack(), state()}).
-spec(fetch/2 :: (ack_required(), state()) -> {fetch_result(), state()}).
-spec(ack/2 :: ([ack()], state()) -> state()).
-spec(tx_publish/3 :: (rabbit_types:txn(), rabbit_types:basic_message(),
                       state()) -> state()).
-spec(tx_ack/3 :: (rabbit_types:txn(), [ack()], state()) -> state()).
-spec(tx_rollback/2 :: (rabbit_types:txn(), state()) -> {[ack()], state()}).
-spec(tx_commit/3 :: (rabbit_types:txn(), fun (() -> any()), state()) ->
                          {[ack()], state()}).
-spec(requeue/2 :: ([ack()], state()) -> state()).
=======
-spec(publish/3 :: 
        (rabbit_types:basic_message(), rabbit_types:msg_properties(), state()) 
        -> state()).
-spec(publish_delivered/4 ::
        (ack_required(), rabbit_types:basic_message(), 
         rabbit_types:msg_properties(), state()) -> {ack(), state()}).
-spec(dropwhile/2 :: 
        (fun ((rabbit_types:msg_properties()) -> boolean()), state()) 
        -> state()).
-spec(fetch/2 :: (ack_required(), state()) -> {fetch_result(), state()}).
-spec(ack/2 :: ([ack()], state()) -> state()).
-spec(tx_publish/4 :: 
        (rabbit_types:txn(), rabbit_types:basic_message(), 
         rabbit_types:msg_properties(), state()) -> state()).
-spec(tx_ack/3 :: (rabbit_types:txn(), [ack()], state()) -> state()).
-spec(tx_rollback/2 :: (rabbit_types:txn(), state()) -> {[ack()], state()}).
-spec(tx_commit/4 :: 
        (rabbit_types:txn(), fun (() -> any()), 
         msg_properties_transformer(), state()) -> {[ack()], state()}).
-spec(requeue/3 :: ([ack()], msg_properties_transformer(), state()) -> state()).
>>>>>>> 95bc0296
-spec(len/1 :: (state()) -> non_neg_integer()).
-spec(is_empty/1 :: (state()) -> boolean()).
-spec(set_ram_duration_target/2 ::
      (('undefined' | 'infinity' | number()), state()) -> state()).
-spec(ram_duration/1 :: (state()) -> {number(), state()}).
-spec(needs_idle_timeout/1 :: (state()) -> boolean()).
-spec(idle_timeout/1 :: (state()) -> state()).
-spec(handle_pre_hibernate/1 :: (state()) -> state()).
-spec(status/1 :: (state()) -> [{atom(), any()}]).<|MERGE_RESOLUTION|>--- conflicted
+++ resolved
@@ -30,23 +30,16 @@
 %%
 
 -type(fetch_result() ::
-<<<<<<< HEAD
         ('empty' |
-         %% Message,  IsDelivered,  AckTag,  RemainingLen
+         %% Message,                  IsDelivered, AckTag, Remaining_Len
          {rabbit_types:basic_message(), boolean(), ack(), non_neg_integer()})).
-=======
-                 %% Message, IsDelivered,  AckTag,  Remaining_Len
-        ('empty'|{rabbit_types:basic_message(), 
-                  boolean(), ack(), 
-                  non_neg_integer()})).
--type(peek_result() :: ('empty'|{rabbit_types:basic_message(), 
+-type(peek_result() :: ('empty'|{rabbit_types:basic_message(),
                                  rabbit_types:msg_properties()})).
->>>>>>> 95bc0296
 -type(is_durable() :: boolean()).
 -type(attempt_recovery() :: boolean()).
 -type(purged_msg_count() :: non_neg_integer()).
 -type(ack_required() :: boolean()).
--type(msg_properties_transformer() :: 
+-type(msg_properties_transformer() ::
         fun ((rabbit_types:msg_properties()) -> rabbit_types:msg_properties())).
 
 -spec(start/1 :: ([rabbit_amqqueue:name()]) -> 'ok').
@@ -56,42 +49,26 @@
 -spec(terminate/1 :: (state()) -> state()).
 -spec(delete_and_terminate/1 :: (state()) -> state()).
 -spec(purge/1 :: (state()) -> {purged_msg_count(), state()}).
-<<<<<<< HEAD
--spec(publish/2 :: (rabbit_types:basic_message(), state()) -> state()).
--spec(publish_delivered/3 ::
-        (ack_required(), rabbit_types:basic_message(), state()) ->
-                                  {ack(), state()}).
--spec(fetch/2 :: (ack_required(), state()) -> {fetch_result(), state()}).
--spec(ack/2 :: ([ack()], state()) -> state()).
--spec(tx_publish/3 :: (rabbit_types:txn(), rabbit_types:basic_message(),
-                       state()) -> state()).
--spec(tx_ack/3 :: (rabbit_types:txn(), [ack()], state()) -> state()).
--spec(tx_rollback/2 :: (rabbit_types:txn(), state()) -> {[ack()], state()}).
--spec(tx_commit/3 :: (rabbit_types:txn(), fun (() -> any()), state()) ->
-                          {[ack()], state()}).
--spec(requeue/2 :: ([ack()], state()) -> state()).
-=======
--spec(publish/3 :: 
-        (rabbit_types:basic_message(), rabbit_types:msg_properties(), state()) 
+-spec(publish/3 ::
+        (rabbit_types:basic_message(), rabbit_types:msg_properties(), state())
         -> state()).
--spec(publish_delivered/4 ::
-        (ack_required(), rabbit_types:basic_message(), 
-         rabbit_types:msg_properties(), state()) -> {ack(), state()}).
--spec(dropwhile/2 :: 
-        (fun ((rabbit_types:msg_properties()) -> boolean()), state()) 
+-spec(publish_delivered/4 :: (ack_required(), rabbit_types:basic_message(),
+                              rabbit_types:msg_properties(), state())
+        -> {ack(), state()}).
+-spec(dropwhile/2 ::
+        (fun ((rabbit_types:msg_properties()) -> boolean()), state())
         -> state()).
 -spec(fetch/2 :: (ack_required(), state()) -> {fetch_result(), state()}).
 -spec(ack/2 :: ([ack()], state()) -> state()).
--spec(tx_publish/4 :: 
-        (rabbit_types:txn(), rabbit_types:basic_message(), 
+-spec(tx_publish/4 ::
+        (rabbit_types:txn(), rabbit_types:basic_message(),
          rabbit_types:msg_properties(), state()) -> state()).
 -spec(tx_ack/3 :: (rabbit_types:txn(), [ack()], state()) -> state()).
 -spec(tx_rollback/2 :: (rabbit_types:txn(), state()) -> {[ack()], state()}).
--spec(tx_commit/4 :: 
-        (rabbit_types:txn(), fun (() -> any()), 
+-spec(tx_commit/4 ::
+        (rabbit_types:txn(), fun (() -> any()),
          msg_properties_transformer(), state()) -> {[ack()], state()}).
 -spec(requeue/3 :: ([ack()], msg_properties_transformer(), state()) -> state()).
->>>>>>> 95bc0296
 -spec(len/1 :: (state()) -> non_neg_integer()).
 -spec(is_empty/1 :: (state()) -> boolean()).
 -spec(set_ram_duration_target/2 ::
