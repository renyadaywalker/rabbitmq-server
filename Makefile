ifndef TMPDIR
TMPDIR := /tmp
endif

RABBITMQ_NODENAME=rabbit
RABBITMQ_SERVER_START_ARGS=
RABBITMQ_MNESIA_DIR=$(TMPDIR)/rabbitmq-$(RABBITMQ_NODENAME)-mnesia
RABBITMQ_LOG_BASE=$(TMPDIR)

SOURCE_DIR=src
EBIN_DIR=ebin
INCLUDE_DIR=include
SOURCES=$(wildcard $(SOURCE_DIR)/*.erl)
BEAM_TARGETS=$(EBIN_DIR)/rabbit_framing.beam $(patsubst $(SOURCE_DIR)/%.erl, $(EBIN_DIR)/%.beam,$(SOURCES))
TARGETS=$(EBIN_DIR)/rabbit.app $(BEAM_TARGETS)
WEB_URL=http://stage.rabbitmq.com/
MANPAGES=$(patsubst %.pod, %.gz, $(wildcard docs/*.[0-9].pod))

PYTHON=python

ifndef USE_SPECS
# our type specs rely on features / bug fixes in dialyzer that are
<<<<<<< HEAD
# only available in R12B-5 upwards
#
# NB: the test assumes that version number will only contain single digits
USE_SPECS=$(shell if [ $$(erl -noshell -eval 'io:format(erlang:system_info(version)), halt().') \> "5.6.4" ]; then echo "true"; else echo "false"; fi)
=======
# only available in R13B upwards (R13B is eshell 5.7.1)
#
# NB: the test assumes that version number will only contain single digits
USE_SPECS=$(shell if [ $$(erl -noshell -eval 'io:format(erlang:system_info(version)), halt().') \> "5.7.0" ]; then echo "true"; else echo "false"; fi)
>>>>>>> 0e3b435c
endif

#other args: +native +"{hipe,[o3,verbose]}" -Ddebug=true +debug_info +no_strict_record_tests
ERLC_OPTS=-I $(INCLUDE_DIR) -o $(EBIN_DIR) -Wall -v +debug_info $(shell [ $(USE_SPECS) = "true" ] && echo "-Duse_specs")

VERSION=0.0.0
TARBALL_NAME=rabbitmq-server-$(VERSION)
TARGET_SRC_DIR=dist/$(TARBALL_NAME)

SIBLING_CODEGEN_DIR=../rabbitmq-codegen/
AMQP_CODEGEN_DIR=$(shell [ -d $(SIBLING_CODEGEN_DIR) ] && echo $(SIBLING_CODEGEN_DIR) || echo codegen)
AMQP_SPEC_JSON_PATH=$(AMQP_CODEGEN_DIR)/amqp-0.8.json

ERL_CALL=erl_call -sname $(RABBITMQ_NODENAME) -e

all: $(TARGETS)

$(EBIN_DIR)/rabbit.app: $(EBIN_DIR)/rabbit_app.in $(BEAM_TARGETS) generate_app
	escript generate_app $(EBIN_DIR) < $< > $@

$(EBIN_DIR)/gen_server2.beam: $(SOURCE_DIR)/gen_server2.erl
	erlc $(ERLC_OPTS) $<

$(EBIN_DIR)/%.beam: $(SOURCE_DIR)/%.erl $(INCLUDE_DIR)/rabbit_framing.hrl $(INCLUDE_DIR)/rabbit.hrl $(EBIN_DIR)/gen_server2.beam
	erlc $(ERLC_OPTS) -pa $(EBIN_DIR) $<
#	ERLC_EMULATOR="erl -smp" erlc $(ERLC_OPTS) -pa $(EBIN_DIR) $<

$(INCLUDE_DIR)/rabbit_framing.hrl: codegen.py $(AMQP_CODEGEN_DIR)/amqp_codegen.py $(AMQP_SPEC_JSON_PATH)
	$(PYTHON) codegen.py header $(AMQP_SPEC_JSON_PATH) $@

$(SOURCE_DIR)/rabbit_framing.erl: codegen.py $(AMQP_CODEGEN_DIR)/amqp_codegen.py $(AMQP_SPEC_JSON_PATH)
	$(PYTHON) codegen.py body   $(AMQP_SPEC_JSON_PATH) $@

$(EBIN_DIR)/rabbit.boot $(EBIN_DIR)/rabbit.script: $(EBIN_DIR)/rabbit.app $(EBIN_DIR)/rabbit.rel $(TARGETS)
	erl -noshell -eval 'systools:make_script("ebin/rabbit", [{path, ["ebin"]}]), halt().'

dialyze: $(BEAM_TARGETS)
	dialyzer -c $?

clean:
	rm -f $(EBIN_DIR)/*.beam
	rm -f $(EBIN_DIR)/rabbit.app $(EBIN_DIR)/rabbit.boot $(EBIN_DIR)/rabbit.script
	rm -f $(INCLUDE_DIR)/rabbit_framing.hrl $(SOURCE_DIR)/rabbit_framing.erl codegen.pyc
	rm -f docs/*.[0-9].gz

cleandb:
	rm -rf $(RABBITMQ_MNESIA_DIR)/*

############ various tasks to interact with RabbitMQ ###################

BASIC_SCRIPT_ENVIRONMENT_SETTINGS=\
	RABBITMQ_NODE_IP_ADDRESS="$(RABBITMQ_NODE_IP_ADDRESS)" \
	RABBITMQ_NODE_PORT="$(RABBITMQ_NODE_PORT)" \
	RABBITMQ_LOG_BASE="$(RABBITMQ_LOG_BASE)" \
	RABBITMQ_MNESIA_DIR="$(RABBITMQ_MNESIA_DIR)"

run: all
	$(BASIC_SCRIPT_ENVIRONMENT_SETTINGS) \
		RABBITMQ_NODE_ONLY=true \
		RABBITMQ_SERVER_START_ARGS="$(RABBITMQ_SERVER_START_ARGS) -s rabbit" \
		./scripts/rabbitmq-server

run-node: all
	$(BASIC_SCRIPT_ENVIRONMENT_SETTINGS) \
		RABBITMQ_NODE_ONLY=true \
		RABBITMQ_SERVER_START_ARGS="$(RABBITMQ_SERVER_START_ARGS)" \
		./scripts/rabbitmq-server

run-tests: all
	echo "rabbit_tests:all_tests()." | $(ERL_CALL)

start-background-node:
	$(BASIC_SCRIPT_ENVIRONMENT_SETTINGS) \
		RABBITMQ_NODE_ONLY=true \
<<<<<<< HEAD
		RABBITMQ_SERVER_START_ARGS="$(RABBITMQ_SERVER_START_ARGS)" \
		./scripts/rabbitmq-server -detached; sleep 1
=======
		RABBITMQ_SERVER_START_ARGS="$(RABBITMQ_SERVER_START_ARGS) -detached" \
		./scripts/rabbitmq-server ; sleep 1
>>>>>>> 0e3b435c

start-rabbit-on-node: all
	echo "rabbit:start()." | $(ERL_CALL)

stop-rabbit-on-node: all
	echo "rabbit:stop()." | $(ERL_CALL)

force-snapshot: all
	echo "rabbit_persister:force_snapshot()." | $(ERL_CALL)

stop-node:
	-$(ERL_CALL) -q

# code coverage will be created for subdirectory "ebin" of COVER_DIR
COVER_DIR=.

start-cover: all
	echo "cover:start(), rabbit_misc:enable_cover([\"$(COVER_DIR)\"])." | $(ERL_CALL)

stop-cover: all
	echo "rabbit_misc:report_cover(), cover:stop()." | $(ERL_CALL)
	cat cover/summary.txt

########################################################################

srcdist: distclean
	mkdir -p $(TARGET_SRC_DIR)/codegen
	cp -r ebin src include LICENSE LICENSE-MPL-RabbitMQ $(TARGET_SRC_DIR)
	cp INSTALL.in $(TARGET_SRC_DIR)/INSTALL
	elinks -dump -no-references -no-numbering $(WEB_URL)install.html \
		>> $(TARGET_SRC_DIR)/INSTALL
	cp README.in $(TARGET_SRC_DIR)/README
	elinks -dump -no-references -no-numbering $(WEB_URL)build-server.html \
		>> $(TARGET_SRC_DIR)/BUILD
	sed -i.save 's/%%VSN%%/$(VERSION)/' $(TARGET_SRC_DIR)/ebin/rabbit_app.in && rm -f $(TARGET_SRC_DIR)/ebin/rabbit_app.in.save

	cp -r $(AMQP_CODEGEN_DIR)/* $(TARGET_SRC_DIR)/codegen/
	cp codegen.py Makefile generate_app calculate-relative $(TARGET_SRC_DIR)

	cp -r scripts $(TARGET_SRC_DIR)
	cp -r docs $(TARGET_SRC_DIR)
	chmod 0755 $(TARGET_SRC_DIR)/scripts/*

	(cd dist; tar -zcf $(TARBALL_NAME).tar.gz $(TARBALL_NAME))
	(cd dist; zip -r $(TARBALL_NAME).zip $(TARBALL_NAME))
	rm -rf $(TARGET_SRC_DIR)

distclean: clean
	$(MAKE) -C $(AMQP_CODEGEN_DIR) distclean
	rm -rf dist
	find . -regex '.*\(~\|#\|\.swp\|\.dump\)' -exec rm {} \;

%.gz: %.pod
	pod2man \
		-n `echo $$(basename $*) | sed -e 's/\.[[:digit:]]\+//'` \
		-s `echo $$(basename $*) | sed -e 's/.*\.\([^.]\+\)/\1/'` \
		-c "RabbitMQ AMQP Server" \
		-d "" \
		-r "" \
		$< | gzip --best > $@

docs_all: $(MANPAGES)

install: SCRIPTS_REL_PATH=$(shell ./calculate-relative $(TARGET_DIR)/sbin $(SBIN_DIR))
install: all docs_all install_dirs
	@[ -n "$(TARGET_DIR)" ] || (echo "Please set TARGET_DIR."; false)
	@[ -n "$(SBIN_DIR)" ] || (echo "Please set SBIN_DIR."; false)
	@[ -n "$(MAN_DIR)" ] || (echo "Please set MAN_DIR."; false)

	mkdir -p $(TARGET_DIR)
	cp -r ebin include LICENSE LICENSE-MPL-RabbitMQ INSTALL $(TARGET_DIR)

	chmod 0755 scripts/*
	for script in rabbitmq-env rabbitmq-server rabbitmqctl rabbitmq-multi rabbitmq-activate-plugins; do \
		cp scripts/$$script $(TARGET_DIR)/sbin; \
		[ -e $(SBIN_DIR)/$$script ] || ln -s $(SCRIPTS_REL_PATH)/$$script $(SBIN_DIR)/$$script; \
	done
	for section in 1 5; do \
		mkdir -p $(MAN_DIR)/man$$section; \
		for manpage in docs/*.$$section.pod; do \
			cp docs/`basename $$manpage .pod`.gz $(MAN_DIR)/man$$section; \
		done; \
	done

install_dirs:
	mkdir -p $(SBIN_DIR)
	mkdir -p $(TARGET_DIR)/sbin<|MERGE_RESOLUTION|>--- conflicted
+++ resolved
@@ -20,17 +20,10 @@
 
 ifndef USE_SPECS
 # our type specs rely on features / bug fixes in dialyzer that are
-<<<<<<< HEAD
-# only available in R12B-5 upwards
-#
-# NB: the test assumes that version number will only contain single digits
-USE_SPECS=$(shell if [ $$(erl -noshell -eval 'io:format(erlang:system_info(version)), halt().') \> "5.6.4" ]; then echo "true"; else echo "false"; fi)
-=======
 # only available in R13B upwards (R13B is eshell 5.7.1)
 #
 # NB: the test assumes that version number will only contain single digits
 USE_SPECS=$(shell if [ $$(erl -noshell -eval 'io:format(erlang:system_info(version)), halt().') \> "5.7.0" ]; then echo "true"; else echo "false"; fi)
->>>>>>> 0e3b435c
 endif
 
 #other args: +native +"{hipe,[o3,verbose]}" -Ddebug=true +debug_info +no_strict_record_tests
@@ -105,13 +98,8 @@
 start-background-node:
 	$(BASIC_SCRIPT_ENVIRONMENT_SETTINGS) \
 		RABBITMQ_NODE_ONLY=true \
-<<<<<<< HEAD
-		RABBITMQ_SERVER_START_ARGS="$(RABBITMQ_SERVER_START_ARGS)" \
-		./scripts/rabbitmq-server -detached; sleep 1
-=======
 		RABBITMQ_SERVER_START_ARGS="$(RABBITMQ_SERVER_START_ARGS) -detached" \
 		./scripts/rabbitmq-server ; sleep 1
->>>>>>> 0e3b435c
 
 start-rabbit-on-node: all
 	echo "rabbit:start()." | $(ERL_CALL)
