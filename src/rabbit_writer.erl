--- conflicted
+++ resolved
@@ -115,12 +115,8 @@
     try
         mainloop1(State)
     catch
-<<<<<<< HEAD
-        exit:Error -> ReaderPid ! {channel_exit, State#wstate.channel, Error}
-=======
         exit:Error -> #wstate{reader = ReaderPid, channel = Channel} = State,
                       ReaderPid ! {channel_exit, Channel, Error}
->>>>>>> 1a2c5738
     end,
     done.
 
