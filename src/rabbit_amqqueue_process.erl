%%   The contents of this file are subject to the Mozilla Public License
%%   Version 1.1 (the "License"); you may not use this file except in
%%   compliance with the License. You may obtain a copy of the License at
%%   http://www.mozilla.org/MPL/
%%
%%   Software distributed under the License is distributed on an "AS IS"
%%   basis, WITHOUT WARRANTY OF ANY KIND, either express or implied. See the
%%   License for the specific language governing rights and limitations
%%   under the License.
%%
%%   The Original Code is RabbitMQ.
%%
%%   The Initial Developers of the Original Code are LShift Ltd,
%%   Cohesive Financial Technologies LLC, and Rabbit Technologies Ltd.
%%
%%   Portions created before 22-Nov-2008 00:00:00 GMT by LShift Ltd,
%%   Cohesive Financial Technologies LLC, or Rabbit Technologies Ltd
%%   are Copyright (C) 2007-2008 LShift Ltd, Cohesive Financial
%%   Technologies LLC, and Rabbit Technologies Ltd.
%%
%%   Portions created by LShift Ltd are Copyright (C) 2007-2010 LShift
%%   Ltd. Portions created by Cohesive Financial Technologies LLC are
%%   Copyright (C) 2007-2010 Cohesive Financial Technologies
%%   LLC. Portions created by Rabbit Technologies Ltd are Copyright
%%   (C) 2007-2010 Rabbit Technologies Ltd.
%%
%%   All Rights Reserved.
%%
%%   Contributor(s): ______________________________________.
%%

-module(rabbit_amqqueue_process).
-include("rabbit.hrl").
-include("rabbit_framing.hrl").

-behaviour(gen_server2).

-define(UNSENT_MESSAGE_LIMIT, 100).
-define(HIBERNATE_AFTER_MIN, 1000).
-define(DESIRED_HIBERNATE, 10000).

-export([start_link/1, info_keys/0]).

-export([init/1, terminate/2, code_change/3, handle_call/3, handle_cast/2, handle_info/2]).

-import(queue).
-import(erlang).
-import(lists).

% Queue's state
-record(q, {q,
            exclusive_consumer,
            has_had_consumers,
            next_msg_id,
            message_buffer,
            active_consumers,
            blocked_consumers}).

-record(consumer, {tag, ack_required}).

-record(tx, {ch_pid, is_persistent, pending_messages, pending_acks}).

%% These are held in our process dictionary
-record(cr, {consumer_count,
             ch_pid,
             limiter_pid,
             monitor_ref,
             unacked_messages,
             is_limit_active,
             txn,
             unsent_message_count}).

-define(INFO_KEYS,
        [name,
         durable,
         auto_delete,
         arguments,
         pid,
         owner_pid,
         exclusive_consumer_pid,
         exclusive_consumer_tag,
         messages_ready,
         messages_unacknowledged,
         messages_uncommitted,
         messages,
         acks_uncommitted,
         consumers,
         transactions,
         memory]).

%%----------------------------------------------------------------------------

start_link(Q) -> gen_server2:start_link(?MODULE, Q, []).

info_keys() -> ?INFO_KEYS.
    
%%----------------------------------------------------------------------------

init(Q) ->
    ?LOGDEBUG("Queue starting - ~p~n", [Q]),
    case Q#amqqueue.exclusive_owner of
        none      -> ok;
        ReaderPid -> erlang:monitor(process, ReaderPid)
    end,
    {ok, #q{q = Q,
            exclusive_consumer = none,
            has_had_consumers = false,
            next_msg_id = 1,
            message_buffer = queue:new(),
            active_consumers = queue:new(),
            blocked_consumers = queue:new()}, hibernate,
     {backoff, ?HIBERNATE_AFTER_MIN, ?HIBERNATE_AFTER_MIN, ?DESIRED_HIBERNATE}}.

terminate(_Reason, State) ->
    %% FIXME: How do we cancel active subscriptions?
    QName = qname(State),
    lists:foreach(fun (Txn) -> ok = rollback_work(Txn, QName) end,
                  all_tx()),
    ok = purge_message_buffer(QName, State#q.message_buffer),
    ok = rabbit_amqqueue:internal_delete(QName).

code_change(_OldVsn, State, _Extra) ->
    {ok, State}.

%%----------------------------------------------------------------------------

reply(Reply, NewState) -> {reply, Reply, NewState, hibernate}.

noreply(NewState) -> {noreply, NewState, hibernate}.

lookup_ch(ChPid) ->
    case get({ch, ChPid}) of
        undefined -> not_found;
        C         -> C
    end.

ch_record(ChPid) ->
    Key = {ch, ChPid},
    case get(Key) of
        undefined ->
            MonitorRef = erlang:monitor(process, ChPid),
            C = #cr{consumer_count = 0,
                    ch_pid = ChPid,
                    monitor_ref = MonitorRef,
                    unacked_messages = dict:new(),
                    is_limit_active = false,
                    txn = none,
                    unsent_message_count = 0},
            put(Key, C),
            C;
        C = #cr{} -> C
    end.

store_ch_record(C = #cr{ch_pid = ChPid}) ->
    put({ch, ChPid}, C).

all_ch_record() ->
    [C || {{ch, _}, C} <- get()].

is_ch_blocked(#cr{unsent_message_count = Count, is_limit_active = Limited}) ->
    Limited orelse Count >= ?UNSENT_MESSAGE_LIMIT.

ch_record_state_transition(OldCR, NewCR) ->
    BlockedOld = is_ch_blocked(OldCR),
    BlockedNew = is_ch_blocked(NewCR),
    if BlockedOld andalso not(BlockedNew) -> unblock;
       BlockedNew andalso not(BlockedOld) -> block;
       true                               -> ok
    end.

record_current_channel_tx(ChPid, Txn) ->
    %% as a side effect this also starts monitoring the channel (if
    %% that wasn't happening already)
    store_ch_record((ch_record(ChPid))#cr{txn = Txn}).

deliver_immediately(Message, IsDelivered,
                    State = #q{q = #amqqueue{name = QName},
                               active_consumers = ActiveConsumers,
                               blocked_consumers = BlockedConsumers,
                               next_msg_id = NextId}) ->
    case queue:out(ActiveConsumers) of
        {{value, QEntry = {ChPid, #consumer{tag = ConsumerTag,
                                            ack_required = AckRequired}}},
         ActiveConsumersTail} ->
            C = #cr{limiter_pid = LimiterPid,
                    unsent_message_count = Count,
                    unacked_messages = UAM} = ch_record(ChPid),
            case rabbit_limiter:can_send(LimiterPid, self(), AckRequired) of
                true ->
                    rabbit_channel:deliver(
                      ChPid, ConsumerTag, AckRequired,
                      {QName, self(), NextId, IsDelivered, Message}),
                    NewUAM = case AckRequired of
                                 true  -> dict:store(NextId, Message, UAM);
                                 false -> UAM
                             end,
                    NewC = C#cr{unsent_message_count = Count + 1,
                                unacked_messages = NewUAM},
                    store_ch_record(NewC),
                    {NewActiveConsumers, NewBlockedConsumers} =
                        case ch_record_state_transition(C, NewC) of
                            ok    -> {queue:in(QEntry, ActiveConsumersTail),
                                      BlockedConsumers};
                            block ->
                                {ActiveConsumers1, BlockedConsumers1} =
                                    move_consumers(ChPid,
                                                   ActiveConsumersTail,
                                                   BlockedConsumers),
                                {ActiveConsumers1,
                                 queue:in(QEntry, BlockedConsumers1)}
                        end,
                    {offered, AckRequired,
                     State#q{active_consumers = NewActiveConsumers,
                             blocked_consumers = NewBlockedConsumers,
                             next_msg_id = NextId + 1}};
                false ->
                    store_ch_record(C#cr{is_limit_active = true}),
                    {NewActiveConsumers, NewBlockedConsumers} =
                        move_consumers(ChPid,
                                       ActiveConsumers,
                                       BlockedConsumers),
                    deliver_immediately(
                      Message, IsDelivered,
                      State#q{active_consumers = NewActiveConsumers,
                              blocked_consumers = NewBlockedConsumers})
            end;
        {empty, _} ->
            {not_offered, State}
    end.

run_message_queue(State = #q{message_buffer = MessageBuffer}) ->
    run_message_queue(MessageBuffer, State).

run_message_queue(MessageBuffer, State) ->
    case queue:out(MessageBuffer) of
        {{value, {Message, IsDelivered}}, BufferTail} ->
            case deliver_immediately(Message, IsDelivered, State) of
                {offered, true, NewState} ->
                    persist_delivery(qname(State), Message, IsDelivered),
                    run_message_queue(BufferTail, NewState);
                {offered, false, NewState} ->
                    persist_auto_ack(qname(State), Message),
                    run_message_queue(BufferTail, NewState);
                {not_offered, NewState} ->
                    NewState#q{message_buffer = MessageBuffer}
            end;
        {empty, _} ->
            State#q{message_buffer = MessageBuffer}
    end.

attempt_delivery(none, _ChPid, Message, State) ->
    case deliver_immediately(Message, false, State) of
        {offered, false, State1} ->
            {true, State1};
        {offered, true, State1} ->
            persist_message(none, qname(State), Message),
            persist_delivery(qname(State), Message, false),
            {true, State1};
        {not_offered, State1} ->
            {false, State1}
    end;
attempt_delivery(Txn, ChPid, Message, State) ->
    persist_message(Txn, qname(State), Message),
    record_pending_message(Txn, ChPid, Message),
    {true, State}.

deliver_or_enqueue(Txn, ChPid, Message, State) ->
    case attempt_delivery(Txn, ChPid, Message, State) of
        {true, NewState} ->
            {true, NewState};
        {false, NewState} ->
            persist_message(Txn, qname(State), Message),
            NewMB = queue:in({Message, false}, NewState#q.message_buffer),
            {false, NewState#q{message_buffer = NewMB}}
    end.

deliver_or_enqueue_n(Messages, State = #q{message_buffer = MessageBuffer}) ->
    run_message_queue(queue:join(MessageBuffer, queue:from_list(Messages)),
                      State).

add_consumer(ChPid, Consumer, Queue) -> queue:in({ChPid, Consumer}, Queue).

remove_consumer(ChPid, ConsumerTag, Queue) ->
    %% TODO: replace this with queue:filter/2 once we move to R12
    queue:from_list(lists:filter(
                      fun ({CP, #consumer{tag = CT}}) ->
                              (CP /= ChPid) or (CT /= ConsumerTag)
                      end, queue:to_list(Queue))).

remove_consumers(ChPid, Queue) ->
    %% TODO: replace this with queue:filter/2 once we move to R12
    queue:from_list(lists:filter(fun ({CP, _}) -> CP /= ChPid end,
                                 queue:to_list(Queue))).

move_consumers(ChPid, From, To) ->
    {Kept, Removed} = lists:partition(fun ({CP, _}) -> CP /= ChPid end,
                                      queue:to_list(From)),
    {queue:from_list(Kept), queue:join(To, queue:from_list(Removed))}.

possibly_unblock(State, ChPid, Update) ->
    case lookup_ch(ChPid) of
        not_found ->
            State;
        C ->
            NewC = Update(C),
            store_ch_record(NewC),
            case ch_record_state_transition(C, NewC) of
                ok      -> State;
                unblock -> {NewBlockedConsumers, NewActiveConsumers} =
                               move_consumers(ChPid,
                                              State#q.blocked_consumers,
                                              State#q.active_consumers),
                           run_message_queue(
                             State#q{active_consumers = NewActiveConsumers,
                                     blocked_consumers = NewBlockedConsumers})
            end
    end.

should_auto_delete(#q{q = #amqqueue{auto_delete = false}}) -> false;
should_auto_delete(#q{has_had_consumers = false}) -> false;
should_auto_delete(State) -> is_unused(State).

handle_ch_down(DownPid, State = #q{exclusive_consumer = Holder}) ->
    case lookup_ch(DownPid) of
        not_found ->
            {ok, State};
        #cr{monitor_ref = MonitorRef, ch_pid = ChPid, txn = Txn,
            unacked_messages = UAM} ->
            erlang:demonitor(MonitorRef),
            erase({ch, ChPid}),
            State1 = State#q{
                       exclusive_consumer = case Holder of
                                                {ChPid, _} -> none;
                                                Other      -> Other
                                            end,
                       active_consumers = remove_consumers(
                                            ChPid, State#q.active_consumers),
                       blocked_consumers = remove_consumers(
                                             ChPid, State#q.blocked_consumers)},
            case should_auto_delete(State1) of
                true  -> {stop, State1};
                false -> case Txn of
                             none -> ok;
                             _    -> ok = rollback_work(Txn, qname(State1)),
                                     erase_tx(Txn)
                         end,
                         {ok, deliver_or_enqueue_n(
                                [{Message, true} ||
                                    {_MsgId, Message} <- dict:to_list(UAM)],
                                State1)}
            end
    end.

cancel_holder(ChPid, ConsumerTag, {ChPid, ConsumerTag}) ->
    none;
cancel_holder(_ChPid, _ConsumerTag, Holder) ->
    Holder.

check_exclusive_access({_ChPid, _ConsumerTag}, _ExclusiveConsume, _State) ->
    in_use;
check_exclusive_access(none, false, _State) ->
    ok;
check_exclusive_access(none, true, State) ->
    case is_unused(State) of
        true  -> ok;
        false -> in_use
    end.

is_unused(State) -> queue:is_empty(State#q.active_consumers) andalso
                        queue:is_empty(State#q.blocked_consumers).

maybe_send_reply(_ChPid, undefined) -> ok;
maybe_send_reply(ChPid, Msg) -> ok = rabbit_channel:send_command(ChPid, Msg).

qname(#q{q = #amqqueue{name = QName}}) -> QName.

persist_message(_Txn, _QName, #basic_message{persistent_key = none}) ->
    ok;
persist_message(Txn, QName, Message) ->
    M = Message#basic_message{
          %% don't persist any recoverable decoded properties, rebuild from properties_bin on restore
          content = rabbit_binary_parser:clear_decoded_content(
                      Message#basic_message.content)},
    persist_work(Txn, QName,
                 [{publish, M, {QName, M#basic_message.persistent_key}}]).

persist_delivery(_QName, _Message,
                 true) ->
    ok;
persist_delivery(_QName, #basic_message{persistent_key = none},
                 _IsDelivered) ->
    ok;
persist_delivery(QName, #basic_message{persistent_key = PKey},
                 _IsDelivered) ->
    persist_work(none, QName, [{deliver, {QName, PKey}}]).

persist_acks(Txn, QName, Messages) ->
    persist_work(Txn, QName,
                 [{ack, {QName, PKey}} ||
                     #basic_message{persistent_key = PKey} <- Messages,
                     PKey =/= none]).

persist_auto_ack(_QName, #basic_message{persistent_key = none}) ->
    ok;
persist_auto_ack(QName, #basic_message{persistent_key = PKey}) ->
    %% auto-acks are always non-transactional
    rabbit_persister:dirty_work([{ack, {QName, PKey}}]).

persist_work(_Txn,_QName, []) ->
    ok;
persist_work(none, _QName, WorkList) ->
    rabbit_persister:dirty_work(WorkList);
persist_work(Txn, QName, WorkList) ->
    mark_tx_persistent(Txn),
    rabbit_persister:extend_transaction({Txn, QName}, WorkList).

commit_work(Txn, QName) ->
    do_if_persistent(fun rabbit_persister:commit_transaction/1,
                     Txn, QName).

rollback_work(Txn, QName) ->
    do_if_persistent(fun rabbit_persister:rollback_transaction/1,
                     Txn, QName).

%% optimisation: don't do unnecessary work
%% it would be nice if this was handled by the persister
do_if_persistent(F, Txn, QName) ->
    case is_tx_persistent(Txn) of
        false -> ok;
        true  -> ok = F({Txn, QName})
    end.

lookup_tx(Txn) ->
    case get({txn, Txn}) of
        undefined -> #tx{ch_pid = none,
                         is_persistent = false,
                         pending_messages = [],
                         pending_acks = []};
        V -> V
    end.

store_tx(Txn, Tx) ->
    put({txn, Txn}, Tx).

erase_tx(Txn) ->
    erase({txn, Txn}).

all_tx_record() ->
    [T || {{txn, _}, T} <- get()].

all_tx() ->
    [Txn || {{txn, Txn}, _} <- get()].

mark_tx_persistent(Txn) ->
    Tx = lookup_tx(Txn),
    store_tx(Txn, Tx#tx{is_persistent = true}).

is_tx_persistent(Txn) ->
    #tx{is_persistent = Res} = lookup_tx(Txn),
    Res.

record_pending_message(Txn, ChPid, Message) ->
    Tx = #tx{pending_messages = Pending} = lookup_tx(Txn),
    record_current_channel_tx(ChPid, Txn),
    store_tx(Txn, Tx#tx{pending_messages = [{Message, false} | Pending],
                        ch_pid = ChPid}).

record_pending_acks(Txn, ChPid, MsgIds) ->
    Tx = #tx{pending_acks = Pending} = lookup_tx(Txn),
    record_current_channel_tx(ChPid, Txn),
    store_tx(Txn, Tx#tx{pending_acks = [MsgIds | Pending],
                        ch_pid = ChPid}).

process_pending(Txn, State) ->
    #tx{ch_pid = ChPid,
        pending_messages = PendingMessages,
        pending_acks = PendingAcks} = lookup_tx(Txn),
    case lookup_ch(ChPid) of
        not_found -> ok;
        C = #cr{unacked_messages = UAM} ->
            {_Acked, Remaining} =
                collect_messages(lists:append(PendingAcks), UAM),
            store_ch_record(C#cr{unacked_messages = Remaining})
    end,
    deliver_or_enqueue_n(lists:reverse(PendingMessages), State).

collect_messages(MsgIds, UAM) ->
    lists:mapfoldl(
      fun (MsgId, D) -> {dict:fetch(MsgId, D), dict:erase(MsgId, D)} end,
      UAM, MsgIds).

purge_message_buffer(QName, MessageBuffer) ->
    Messages =
        [[Message || {Message, _IsDelivered} <-
                         queue:to_list(MessageBuffer)] |
         lists:map(
           fun (#cr{unacked_messages = UAM}) ->
                   [Message || {_MsgId, Message} <- dict:to_list(UAM)]
           end,
           all_ch_record())],
    %% the simplest, though certainly not the most obvious or
    %% efficient, way to purge messages from the persister is to
    %% artifically ack them.
    persist_acks(none, QName, lists:append(Messages)).

infos(Items, State) -> [{Item, i(Item, State)} || Item <- Items].

i(name,        #q{q = #amqqueue{name        = Name}})       -> Name;
i(durable,     #q{q = #amqqueue{durable     = Durable}})    -> Durable;
i(auto_delete, #q{q = #amqqueue{auto_delete = AutoDelete}}) -> AutoDelete;
i(arguments,   #q{q = #amqqueue{arguments   = Arguments}})  -> Arguments;
i(pid, _) ->
    self();
i(owner_pid, #q{owner = none}) ->
    '';
i(owner_pid, #q{owner = {ReaderPid, _MonitorRef}}) ->
    ReaderPid;
i(exclusive_consumer_pid, #q{exclusive_consumer = none}) ->
    '';
i(exclusive_consumer_pid, #q{exclusive_consumer = {ChPid, _ConsumerTag}}) ->
    ChPid;
i(exclusive_consumer_tag, #q{exclusive_consumer = none}) ->
    '';
i(exclusive_consumer_tag, #q{exclusive_consumer = {_ChPid, ConsumerTag}}) ->
    ConsumerTag;
i(messages_ready, #q{message_buffer = MessageBuffer}) ->
    queue:len(MessageBuffer);
i(messages_unacknowledged, _) ->
    lists:sum([dict:size(UAM) ||
                  #cr{unacked_messages = UAM} <- all_ch_record()]);
i(messages_uncommitted, _) ->
    lists:sum([length(Pending) ||
                  #tx{pending_messages = Pending} <- all_tx_record()]);
i(messages, State) ->
    lists:sum([i(Item, State) || Item <- [messages_ready,
                                          messages_unacknowledged,
                                          messages_uncommitted]]);
i(acks_uncommitted, _) ->
    lists:sum([length(Pending) ||
                  #tx{pending_acks = Pending} <- all_tx_record()]);
i(consumers, State) ->
    queue:len(State#q.active_consumers) + queue:len(State#q.blocked_consumers);
i(transactions, _) ->
    length(all_tx_record());
i(memory, _) ->
    {memory, M} = process_info(self(), memory),
    M;
i(Item, _) ->
    throw({bad_argument, Item}).

%---------------------------------------------------------------------------

handle_call(info, _From, State) ->
    reply(infos(?INFO_KEYS, State), State);

handle_call({info, Items}, _From, State) ->
    try
        reply({ok, infos(Items, State)}, State)
    catch Error -> reply({error, Error}, State)
    end;

handle_call(consumers, _From,
            State = #q{active_consumers = ActiveConsumers,
                       blocked_consumers = BlockedConsumers}) ->
    reply(rabbit_misc:queue_fold(
            fun ({ChPid, #consumer{tag = ConsumerTag,
                                   ack_required = AckRequired}}, Acc) ->
                    [{ChPid, ConsumerTag, AckRequired} | Acc]
            end, [], queue:join(ActiveConsumers, BlockedConsumers)), State);

handle_call({deliver_immediately, Txn, Message, ChPid}, _From, State) ->
    %% Synchronous, "immediate" delivery mode
    %%
    %% FIXME: Is this correct semantics?
    %%
    %% I'm worried in particular about the case where an exchange has
    %% two queues against a particular routing key, and a message is
    %% sent in immediate mode through the binding. In non-immediate
    %% mode, both queues get the message, saving it for later if
    %% there's noone ready to receive it just now. In immediate mode,
    %% should both queues still get the message, somehow, or should
    %% just all ready-to-consume queues get the message, with unready
    %% queues discarding the message?
    %%
    {Delivered, NewState} = attempt_delivery(Txn, ChPid, Message, State),
    reply(Delivered, NewState);

handle_call({deliver, Txn, Message, ChPid}, _From, State) ->
    %% Synchronous, "mandatory" delivery mode
    {Delivered, NewState} = deliver_or_enqueue(Txn, ChPid, Message, State),
    reply(Delivered, NewState);

handle_call({commit, Txn}, From, State) ->
    ok = commit_work(Txn, qname(State)),
    %% optimisation: we reply straight away so the sender can continue
    gen_server2:reply(From, ok),
    NewState = process_pending(Txn, State),
    erase_tx(Txn),
    noreply(NewState);

handle_call({notify_down, ChPid}, _From, State) ->
    %% we want to do this synchronously, so that auto_deleted queues
    %% are no longer visible by the time we send a response to the
    %% client.  The queue is ultimately deleted in terminate/2; if we
    %% return stop with a reply, terminate/2 will be called by
    %% gen_server2 *before* the reply is sent.
    case handle_ch_down(ChPid, State) of
        {ok, NewState}   -> reply(ok, NewState);
        {stop, NewState} -> {stop, normal, ok, NewState}
    end;

handle_call({basic_get, ChPid, NoAck}, _From,
            State = #q{q = #amqqueue{name = QName},
                       next_msg_id = NextId,
                       message_buffer = MessageBuffer}) ->
    case queue:out(MessageBuffer) of
        {{value, {Message, IsDelivered}}, BufferTail} ->
            AckRequired = not(NoAck),
            case AckRequired of
                true  ->
                    persist_delivery(QName, Message, IsDelivered),
                    C = #cr{unacked_messages = UAM} = ch_record(ChPid),
                    NewUAM = dict:store(NextId, Message, UAM),
                    store_ch_record(C#cr{unacked_messages = NewUAM});
                false ->
                    persist_auto_ack(QName, Message)
            end,
            Msg = {QName, self(), NextId, IsDelivered, Message},
            reply({ok, queue:len(BufferTail), Msg},
                  State#q{message_buffer = BufferTail,
                          next_msg_id = NextId + 1});
        {empty, _} ->
            reply(empty, State)
    end;

handle_call({basic_consume, NoAck, ReaderPid, ChPid, LimiterPid,
             ConsumerTag, ExclusiveConsume, OkMsg},
            _From, State = #q{q = #amqqueue{exclusive_owner = Owner},
                              exclusive_consumer = ExistingHolder}) ->
    case check_exclusive_access(ExistingHolder, ExclusiveConsume,
                                State) of
        in_use ->
            reply({error, exclusive_consume_unavailable}, State);
        ok ->
<<<<<<< HEAD
            C = #cr{consumer_count = ConsumerCount} = ch_record(ChPid),
            Consumer = #consumer{tag = ConsumerTag,
                                 ack_required = not(NoAck)},
            store_ch_record(C#cr{consumer_count = ConsumerCount +1,
                                 limiter_pid = LimiterPid}),
            if ConsumerCount == 0 ->
                    ok = rabbit_limiter:register(LimiterPid, self());
               true ->
                    ok
            end,
            ExclusiveConsumer =
                if ExclusiveConsume -> {ChPid, ConsumerTag};
                   true             -> ExistingHolder
                end,
            State1 = State#q{has_had_consumers = true,
                             exclusive_consumer = ExclusiveConsumer},
            ok = maybe_send_reply(ChPid, OkMsg),
            State2 =
                case is_ch_blocked(C) of
                    true  -> State1#q{
                               blocked_consumers =
                               add_consumer(
                                 ChPid, Consumer,
                                 State1#q.blocked_consumers)};
                    false -> run_poke_burst(
                               State1#q{
                                 active_consumers =
                                 add_consumer(
                                   ChPid, Consumer,
                                   State1#q.active_consumers)})
                end,
            reply(ok, State2)
=======
            case check_exclusive_access(ExistingHolder, ExclusiveConsume,
                                        State) of
                in_use ->
                    reply({error, exclusive_consume_unavailable}, State);
                ok ->
                    C = #cr{consumer_count = ConsumerCount} = ch_record(ChPid),
                    Consumer = #consumer{tag = ConsumerTag,
                                         ack_required = not(NoAck)},
                    store_ch_record(C#cr{consumer_count = ConsumerCount +1,
                                         limiter_pid = LimiterPid}),
                    case ConsumerCount of
                        0 -> ok = rabbit_limiter:register(LimiterPid, self());
                        _ -> ok
                    end,
                    ExclusiveConsumer = case ExclusiveConsume of
                                            true  -> {ChPid, ConsumerTag};
                                            false -> ExistingHolder
                                        end,
                    State1 = State#q{has_had_consumers = true,
                                     exclusive_consumer = ExclusiveConsumer},
                    ok = maybe_send_reply(ChPid, OkMsg),
                    State2 =
                        case is_ch_blocked(C) of
                            true  -> State1#q{
                                       blocked_consumers =
                                       add_consumer(
                                         ChPid, Consumer,
                                         State1#q.blocked_consumers)};
                            false -> run_message_queue(
                                       State1#q{
                                         active_consumers =
                                         add_consumer(
                                           ChPid, Consumer,
                                           State1#q.active_consumers)})
                        end,
                    reply(ok, State2)
            end
>>>>>>> dc574a8e
    end;

handle_call({basic_cancel, ChPid, ConsumerTag, OkMsg}, _From,
            State = #q{exclusive_consumer = Holder}) ->
    case lookup_ch(ChPid) of
        not_found ->
            ok = maybe_send_reply(ChPid, OkMsg),
            reply(ok, State);
        C = #cr{consumer_count = ConsumerCount, limiter_pid = LimiterPid} ->
            store_ch_record(C#cr{consumer_count = ConsumerCount - 1}),
            case ConsumerCount of
                1 -> ok = rabbit_limiter:unregister(LimiterPid, self());
                _ -> ok
            end,
            ok = maybe_send_reply(ChPid, OkMsg),
            NewState =
                State#q{exclusive_consumer = cancel_holder(ChPid,
                                                           ConsumerTag,
                                                           Holder),
                        active_consumers = remove_consumer(
                                             ChPid, ConsumerTag,
                                             State#q.active_consumers),
                        blocked_consumers = remove_consumer(
                                              ChPid, ConsumerTag,
                                              State#q.blocked_consumers)},
            case should_auto_delete(NewState) of
                false -> reply(ok, NewState);
                true  -> {stop, normal, ok, NewState}
            end
    end;

handle_call(stat, _From, State = #q{q = #amqqueue{name = Name},
                                    message_buffer = MessageBuffer,
                                    active_consumers = ActiveConsumers}) ->
    Length = queue:len(MessageBuffer),
    reply({ok, Name, Length, queue:len(ActiveConsumers)}, State);

handle_call({delete, IfUnused, IfEmpty}, _From,
            State = #q{message_buffer = MessageBuffer}) ->
    IsEmpty = queue:is_empty(MessageBuffer),
    IsUnused = is_unused(State),
    if
        IfEmpty and not(IsEmpty) ->
            reply({error, not_empty}, State);
        IfUnused and not(IsUnused) ->
            reply({error, in_use}, State);
        true ->
            {stop, normal, {ok, queue:len(MessageBuffer)}, State}
    end;

handle_call(purge, _From, State = #q{message_buffer = MessageBuffer}) ->
    ok = purge_message_buffer(qname(State), MessageBuffer),
    reply({ok, queue:len(MessageBuffer)},
          State#q{message_buffer = queue:new()});

<<<<<<< HEAD
handle_call({requeue, MsgIds, ChPid}, _From, State) ->
    case lookup_ch(ChPid) of
        not_found ->
            rabbit_log:warning("Ignoring requeue from unknown ch: ~p~n",
                               [ChPid]),
=======
handle_call({claim_queue, ReaderPid}, _From,
            State = #q{owner = Owner, exclusive_consumer = Holder}) ->
    case Owner of
        none ->
            case check_exclusive_access(Holder, true, State) of
                in_use ->
                    %% FIXME: Is this really the right answer? What if
                    %% an active consumer's reader is actually the
                    %% claiming pid? Should that be allowed? In order
                    %% to check, we'd need to hold not just the ch
                    %% pid for each consumer, but also its reader
                    %% pid...
                    reply(locked, State);
                ok ->
                    MonitorRef = erlang:monitor(process, ReaderPid),
                    reply(ok, State#q{owner = {ReaderPid, MonitorRef}})
            end;
        {ReaderPid, _MonitorRef} ->
>>>>>>> dc574a8e
            reply(ok, State);
        C = #cr{unacked_messages = UAM} ->
            {Messages, NewUAM} = collect_messages(MsgIds, UAM),
            store_ch_record(C#cr{unacked_messages = NewUAM}),
            reply(ok, deliver_or_enqueue_n(
                        [{Message, true} || Message <- Messages], State))
    end.


handle_cast({deliver, Txn, Message, ChPid}, State) ->
    %% Asynchronous, non-"mandatory", non-"immediate" deliver mode.
    {_Delivered, NewState} = deliver_or_enqueue(Txn, ChPid, Message, State),
    noreply(NewState);

handle_cast({ack, Txn, MsgIds, ChPid}, State) ->
    case lookup_ch(ChPid) of
        not_found ->
            noreply(State);
        C = #cr{unacked_messages = UAM} ->
            {Acked, Remaining} = collect_messages(MsgIds, UAM),
            persist_acks(Txn, qname(State), Acked),
            case Txn of
                none ->
                    store_ch_record(C#cr{unacked_messages = Remaining});
                _  ->
                    record_pending_acks(Txn, ChPid, MsgIds)
            end,
            noreply(State)
    end;

handle_cast({rollback, Txn}, State) ->
    ok = rollback_work(Txn, qname(State)),
    erase_tx(Txn),
    noreply(State);

handle_cast({redeliver, Messages}, State) ->
    noreply(deliver_or_enqueue_n(Messages, State));

handle_cast({unblock, ChPid}, State) ->
    noreply(
      possibly_unblock(State, ChPid,
                       fun (C) -> C#cr{is_limit_active = false} end));

handle_cast({notify_sent, ChPid}, State) ->
    noreply(
      possibly_unblock(State, ChPid,
                       fun (C = #cr{unsent_message_count = Count}) ->
                               C#cr{unsent_message_count = Count - 1}
                       end));

handle_cast({limit, ChPid, LimiterPid}, State) ->
    noreply(
      possibly_unblock(
        State, ChPid,
        fun (C = #cr{consumer_count = ConsumerCount,
                     limiter_pid = OldLimiterPid,
                     is_limit_active = Limited}) ->
                if ConsumerCount =/= 0 andalso OldLimiterPid == undefined ->
                        ok = rabbit_limiter:register(LimiterPid, self());
                   true ->
                        ok
                end,
                NewLimited = Limited andalso LimiterPid =/= undefined,
                C#cr{limiter_pid = LimiterPid, is_limit_active = NewLimited}
        end)).

handle_info({'DOWN', _MonitorRef, process, DownPid, _Reason},
            State = #q{q= #amqqueue{ exclusive_owner = DownPid}}) ->
    %% Exclusively owned queues must disappear with their owner.
    {stop, normal, State};
handle_info({'DOWN', _MonitorRef, process, DownPid, _Reason}, State) ->
    case handle_ch_down(DownPid, State) of
        {ok, NewState}   -> noreply(NewState);
        {stop, NewState} -> {stop, normal, NewState}
    end;

handle_info(Info, State) ->
    ?LOGDEBUG("Info in queue: ~p~n", [Info]),
    {stop, {unhandled_info, Info}, State}.<|MERGE_RESOLUTION|>--- conflicted
+++ resolved
@@ -511,9 +511,9 @@
 i(arguments,   #q{q = #amqqueue{arguments   = Arguments}})  -> Arguments;
 i(pid, _) ->
     self();
-i(owner_pid, #q{owner = none}) ->
+i(owner_pid, #q{q = #amqqueue{exclusive_owner = none}}) ->
     '';
-i(owner_pid, #q{owner = {ReaderPid, _MonitorRef}}) ->
+i(owner_pid, #q{q = #amqqueue{exclusive_owner = ReaderPid}}) ->
     ReaderPid;
 i(exclusive_consumer_pid, #q{exclusive_consumer = none}) ->
     '';
@@ -635,28 +635,25 @@
 
 handle_call({basic_consume, NoAck, ReaderPid, ChPid, LimiterPid,
              ConsumerTag, ExclusiveConsume, OkMsg},
-            _From, State = #q{q = #amqqueue{exclusive_owner = Owner},
-                              exclusive_consumer = ExistingHolder}) ->
+            _From, State = #q{exclusive_consumer = ExistingHolder}) ->
     case check_exclusive_access(ExistingHolder, ExclusiveConsume,
                                 State) of
         in_use ->
             reply({error, exclusive_consume_unavailable}, State);
         ok ->
-<<<<<<< HEAD
             C = #cr{consumer_count = ConsumerCount} = ch_record(ChPid),
             Consumer = #consumer{tag = ConsumerTag,
                                  ack_required = not(NoAck)},
             store_ch_record(C#cr{consumer_count = ConsumerCount +1,
                                  limiter_pid = LimiterPid}),
-            if ConsumerCount == 0 ->
-                    ok = rabbit_limiter:register(LimiterPid, self());
-               true ->
-                    ok
+            case ConsumerCount of
+                0 -> rabbit_limiter:register(LimiterPid, self());
+                _ -> ok
             end,
-            ExclusiveConsumer =
-                if ExclusiveConsume -> {ChPid, ConsumerTag};
-                   true             -> ExistingHolder
-                end,
+            ExclusiveConsumer = case ExclusiveConsume of
+                                    true  -> {ChPid, ConsumerTag};
+                                    false -> ExistingHolder
+                                end,
             State1 = State#q{has_had_consumers = true,
                              exclusive_consumer = ExclusiveConsumer},
             ok = maybe_send_reply(ChPid, OkMsg),
@@ -667,7 +664,7 @@
                                add_consumer(
                                  ChPid, Consumer,
                                  State1#q.blocked_consumers)};
-                    false -> run_poke_burst(
+                    false -> run_message_queue(
                                State1#q{
                                  active_consumers =
                                  add_consumer(
@@ -675,45 +672,6 @@
                                    State1#q.active_consumers)})
                 end,
             reply(ok, State2)
-=======
-            case check_exclusive_access(ExistingHolder, ExclusiveConsume,
-                                        State) of
-                in_use ->
-                    reply({error, exclusive_consume_unavailable}, State);
-                ok ->
-                    C = #cr{consumer_count = ConsumerCount} = ch_record(ChPid),
-                    Consumer = #consumer{tag = ConsumerTag,
-                                         ack_required = not(NoAck)},
-                    store_ch_record(C#cr{consumer_count = ConsumerCount +1,
-                                         limiter_pid = LimiterPid}),
-                    case ConsumerCount of
-                        0 -> ok = rabbit_limiter:register(LimiterPid, self());
-                        _ -> ok
-                    end,
-                    ExclusiveConsumer = case ExclusiveConsume of
-                                            true  -> {ChPid, ConsumerTag};
-                                            false -> ExistingHolder
-                                        end,
-                    State1 = State#q{has_had_consumers = true,
-                                     exclusive_consumer = ExclusiveConsumer},
-                    ok = maybe_send_reply(ChPid, OkMsg),
-                    State2 =
-                        case is_ch_blocked(C) of
-                            true  -> State1#q{
-                                       blocked_consumers =
-                                       add_consumer(
-                                         ChPid, Consumer,
-                                         State1#q.blocked_consumers)};
-                            false -> run_message_queue(
-                                       State1#q{
-                                         active_consumers =
-                                         add_consumer(
-                                           ChPid, Consumer,
-                                           State1#q.active_consumers)})
-                        end,
-                    reply(ok, State2)
-            end
->>>>>>> dc574a8e
     end;
 
 handle_call({basic_cancel, ChPid, ConsumerTag, OkMsg}, _From,
@@ -769,32 +727,11 @@
     reply({ok, queue:len(MessageBuffer)},
           State#q{message_buffer = queue:new()});
 
-<<<<<<< HEAD
 handle_call({requeue, MsgIds, ChPid}, _From, State) ->
     case lookup_ch(ChPid) of
         not_found ->
             rabbit_log:warning("Ignoring requeue from unknown ch: ~p~n",
                                [ChPid]),
-=======
-handle_call({claim_queue, ReaderPid}, _From,
-            State = #q{owner = Owner, exclusive_consumer = Holder}) ->
-    case Owner of
-        none ->
-            case check_exclusive_access(Holder, true, State) of
-                in_use ->
-                    %% FIXME: Is this really the right answer? What if
-                    %% an active consumer's reader is actually the
-                    %% claiming pid? Should that be allowed? In order
-                    %% to check, we'd need to hold not just the ch
-                    %% pid for each consumer, but also its reader
-                    %% pid...
-                    reply(locked, State);
-                ok ->
-                    MonitorRef = erlang:monitor(process, ReaderPid),
-                    reply(ok, State#q{owner = {ReaderPid, MonitorRef}})
-            end;
-        {ReaderPid, _MonitorRef} ->
->>>>>>> dc574a8e
             reply(ok, State);
         C = #cr{unacked_messages = UAM} ->
             {Messages, NewUAM} = collect_messages(MsgIds, UAM),
