%%   The contents of this file are subject to the Mozilla Public License
%%   Version 1.1 (the "License"); you may not use this file except in
%%   compliance with the License. You may obtain a copy of the License at
%%   http://www.mozilla.org/MPL/
%%
%%   Software distributed under the License is distributed on an "AS IS"
%%   basis, WITHOUT WARRANTY OF ANY KIND, either express or implied. See the
%%   License for the specific language governing rights and limitations
%%   under the License.
%%
%%   The Original Code is RabbitMQ.
%%
%%   The Initial Developers of the Original Code are LShift Ltd,
%%   Cohesive Financial Technologies LLC, and Rabbit Technologies Ltd.
%%
%%   Portions created before 22-Nov-2008 00:00:00 GMT by LShift Ltd,
%%   Cohesive Financial Technologies LLC, or Rabbit Technologies Ltd
%%   are Copyright (C) 2007-2008 LShift Ltd, Cohesive Financial
%%   Technologies LLC, and Rabbit Technologies Ltd.
%%
%%   Portions created by LShift Ltd are Copyright (C) 2007-2010 LShift
%%   Ltd. Portions created by Cohesive Financial Technologies LLC are
%%   Copyright (C) 2007-2010 Cohesive Financial Technologies
%%   LLC. Portions created by Rabbit Technologies Ltd are Copyright
%%   (C) 2007-2010 Rabbit Technologies Ltd.
%%
%%   All Rights Reserved.
%%
%%   Contributor(s): ______________________________________.
%%

-module(rabbit_amqqueue_process).
-include("rabbit.hrl").
-include("rabbit_framing.hrl").

-behaviour(gen_server2).

-define(UNSENT_MESSAGE_LIMIT,          100).
-define(SYNC_INTERVAL,                 5). %% milliseconds
-define(RAM_DURATION_UPDATE_INTERVAL,  5000).

-export([start_link/1, info_keys/0]).

-export([init/1, terminate/2, code_change/3, handle_call/3, handle_cast/2,
         handle_info/2, handle_pre_hibernate/1]).

-import(queue).
-import(erlang).
-import(lists).

% Queue's state
-record(q, {q,
            exclusive_consumer,
            has_had_consumers,
            backing_queue,
            backing_queue_state,
            active_consumers,
            blocked_consumers,
            expires,
            sync_timer_ref,
            rate_timer_ref,
            expiry_timer_ref,
            stats_timer
           }).

-record(consumer, {tag, ack_required}).

%% These are held in our process dictionary
-record(cr, {consumer_count,
             ch_pid,
             limiter_pid,
             monitor_ref,
             acktags,
             is_limit_active,
             txn,
             unsent_message_count}).

-define(STATISTICS_KEYS,
        [pid,
         exclusive_consumer_pid,
         exclusive_consumer_tag,
         messages_ready,
         messages_unacknowledged,
         messages,
         consumers,
         memory,
         backing_queue_status
        ]).

-define(CREATION_EVENT_KEYS,
        [pid,
         name,
         durable,
         auto_delete,
         arguments,
         owner_pid
        ]).

-define(INFO_KEYS, ?CREATION_EVENT_KEYS ++ ?STATISTICS_KEYS -- [pid]).

%%----------------------------------------------------------------------------

start_link(Q) -> gen_server2:start_link(?MODULE, Q, []).

info_keys() -> ?INFO_KEYS.

%%----------------------------------------------------------------------------

init(Q) ->
    ?LOGDEBUG("Queue starting - ~p~n", [Q]),
    process_flag(trap_exit, true),
    {ok, BQ} = application:get_env(backing_queue_module),

    {ok, #q{q                   = Q#amqqueue{pid = self()},
            exclusive_consumer  = none,
            has_had_consumers   = false,
            backing_queue       = BQ,
            backing_queue_state = undefined,
            active_consumers    = queue:new(),
            blocked_consumers   = queue:new(),
            expires             = undefined,
            sync_timer_ref      = undefined,
            rate_timer_ref      = undefined,
            expiry_timer_ref    = undefined,
            stats_timer         = rabbit_event:init_stats_timer()}, hibernate,
     {backoff, ?HIBERNATE_AFTER_MIN, ?HIBERNATE_AFTER_MIN, ?DESIRED_HIBERNATE}}.

terminate(shutdown,      State = #q{backing_queue = BQ}) ->
    terminate_shutdown(fun (BQS) -> BQ:terminate(BQS) end, State);
terminate({shutdown, _}, State = #q{backing_queue = BQ}) ->
    terminate_shutdown(fun (BQS) -> BQ:terminate(BQS) end, State);
terminate(_Reason,       State = #q{backing_queue = BQ}) ->
    %% FIXME: How do we cancel active subscriptions?
    terminate_shutdown(fun (BQS) ->
                               BQS1 = BQ:delete_and_terminate(BQS),
                               %% don't care if the internal delete
                               %% doesn't return 'ok'.
                               rabbit_amqqueue:internal_delete(qname(State)),
                               BQS1
                       end, State).

code_change(_OldVsn, State, _Extra) ->
    {ok, State}.

%%----------------------------------------------------------------------------

init_expires(State = #q{q = #amqqueue{arguments = Arguments}}) ->
    case rabbit_misc:table_lookup(Arguments, <<"x-expires">>) of
        {_Type, Expires} -> ensure_expiry_timer(State#q{expires = Expires});
        undefined        -> State
    end.

declare(Recover, From,
        State = #q{q = Q = #amqqueue{name = QName, durable = IsDurable},
                   backing_queue = BQ, backing_queue_state = undefined,
                   stats_timer = StatsTimer}) ->
    case rabbit_amqqueue:internal_declare(Q, Recover) of
        not_found -> {stop, normal, not_found, State};
        Q         -> gen_server2:reply(From, {new, Q}),
                     ok = file_handle_cache:register_callback(
                            rabbit_amqqueue, set_maximum_since_use,
                            [self()]),
                     ok = rabbit_memory_monitor:register(
                            self(), {rabbit_amqqueue,
                                     set_ram_duration_target, [self()]}),
                     BQS = BQ:init(QName, IsDurable, Recover),
                     State1 = init_expires(State#q{backing_queue_state = BQS}),
                     rabbit_event:notify(queue_created,
                                         infos(?CREATION_EVENT_KEYS, State1)),
                     rabbit_event:if_enabled(StatsTimer,
                                             fun() -> emit_stats(State1) end),
                     noreply(State1);
        Q1        -> {stop, normal, {existing, Q1}, State}
    end.

terminate_shutdown(Fun, State) ->
    State1 = #q{backing_queue = BQ, backing_queue_state = BQS} =
        stop_sync_timer(stop_rate_timer(State)),
    case BQS of
        undefined -> State;
        _         -> ok = rabbit_memory_monitor:deregister(self()),
                     BQS1 = lists:foldl(
                              fun (#cr{txn = none}, BQSN) ->
                                      BQSN;
                                  (#cr{txn = Txn}, BQSN) ->
                                      {_AckTags, BQSN1} =
                                          BQ:tx_rollback(Txn, BQSN),
                                      BQSN1
                              end, BQS, all_ch_record()),
                     rabbit_event:notify(queue_deleted, [{pid, self()}]),
                     State1#q{backing_queue_state = Fun(BQS1)}
    end.

reply(Reply, NewState) ->
    assert_invariant(NewState),
    {NewState1, Timeout} = next_state(NewState),
    {reply, Reply, NewState1, Timeout}.

noreply(NewState) ->
    assert_invariant(NewState),
    {NewState1, Timeout} = next_state(NewState),
    {noreply, NewState1, Timeout}.

next_state(State) ->
    State1 = #q{backing_queue = BQ, backing_queue_state = BQS} =
        ensure_rate_timer(State),
    State2 = ensure_stats_timer(State1),
    case BQ:needs_idle_timeout(BQS)of
        true  -> {ensure_sync_timer(State2), 0};
        false -> {stop_sync_timer(State2), hibernate}
    end.

ensure_sync_timer(State = #q{sync_timer_ref = undefined, backing_queue = BQ}) ->
    {ok, TRef} = timer:apply_after(
                   ?SYNC_INTERVAL,
                   rabbit_amqqueue, maybe_run_queue_via_backing_queue,
                   [self(), fun (BQS) -> BQ:idle_timeout(BQS) end]),
    State#q{sync_timer_ref = TRef};
ensure_sync_timer(State) ->
    State.

stop_sync_timer(State = #q{sync_timer_ref = undefined}) ->
    State;
stop_sync_timer(State = #q{sync_timer_ref = TRef}) ->
    {ok, cancel} = timer:cancel(TRef),
    State#q{sync_timer_ref = undefined}.

ensure_rate_timer(State = #q{rate_timer_ref = undefined}) ->
    {ok, TRef} = timer:apply_after(
                   ?RAM_DURATION_UPDATE_INTERVAL,
                   rabbit_amqqueue, update_ram_duration,
                   [self()]),
    State#q{rate_timer_ref = TRef};
ensure_rate_timer(State = #q{rate_timer_ref = just_measured}) ->
    State#q{rate_timer_ref = undefined};
ensure_rate_timer(State) ->
    State.

stop_rate_timer(State = #q{rate_timer_ref = undefined}) ->
    State;
stop_rate_timer(State = #q{rate_timer_ref = just_measured}) ->
    State#q{rate_timer_ref = undefined};
stop_rate_timer(State = #q{rate_timer_ref = TRef}) ->
    {ok, cancel} = timer:cancel(TRef),
    State#q{rate_timer_ref = undefined}.

stop_expiry_timer(State = #q{expiry_timer_ref = undefined}) ->
    State;
stop_expiry_timer(State = #q{expiry_timer_ref = TRef}) ->
    {ok, cancel} = timer:cancel(TRef),
    State#q{expiry_timer_ref = undefined}.

%% We only wish to expire where there are no consumers *and* when
%% basic.get hasn't been called for the configured period.
ensure_expiry_timer(State = #q{expires = undefined}) ->
    State;
ensure_expiry_timer(State = #q{expires = Expires}) ->
    case is_unused(State) of
        true ->
            NewState = stop_expiry_timer(State),
            {ok, TRef} = timer:apply_after(
                           Expires, rabbit_amqqueue, maybe_expire, [self()]),
            NewState#q{expiry_timer_ref = TRef};
        false ->
            State
    end.

ensure_stats_timer(State = #q{stats_timer = StatsTimer,
                              q = Q}) ->
    State#q{stats_timer = rabbit_event:ensure_stats_timer(
                            StatsTimer,
                            fun() -> rabbit_amqqueue:emit_stats(Q) end)}.

assert_invariant(#q{active_consumers = AC,
                    backing_queue = BQ, backing_queue_state = BQS}) ->
    true = (queue:is_empty(AC) orelse BQ:is_empty(BQS)).

lookup_ch(ChPid) ->
    case get({ch, ChPid}) of
        undefined -> not_found;
        C         -> C
    end.

ch_record(ChPid) ->
    Key = {ch, ChPid},
    case get(Key) of
        undefined ->
            MonitorRef = erlang:monitor(process, ChPid),
            C = #cr{consumer_count = 0,
                    ch_pid = ChPid,
                    monitor_ref = MonitorRef,
                    acktags = sets:new(),
                    is_limit_active = false,
                    txn = none,
                    unsent_message_count = 0},
            put(Key, C),
            C;
        C = #cr{} -> C
    end.

store_ch_record(C = #cr{ch_pid = ChPid}) ->
    put({ch, ChPid}, C).

all_ch_record() ->
    [C || {{ch, _}, C} <- get()].

is_ch_blocked(#cr{unsent_message_count = Count, is_limit_active = Limited}) ->
    Limited orelse Count >= ?UNSENT_MESSAGE_LIMIT.

ch_record_state_transition(OldCR, NewCR) ->
    BlockedOld = is_ch_blocked(OldCR),
    BlockedNew = is_ch_blocked(NewCR),
    if BlockedOld andalso not(BlockedNew) -> unblock;
       BlockedNew andalso not(BlockedOld) -> block;
       true                               -> ok
    end.

record_current_channel_tx(ChPid, Txn) ->
    %% as a side effect this also starts monitoring the channel (if
    %% that wasn't happening already)
    store_ch_record((ch_record(ChPid))#cr{txn = Txn}).

deliver_msgs_to_consumers(Funs = {PredFun, DeliverFun}, FunAcc,
                          State = #q{q = #amqqueue{name = QName},
                                     active_consumers = ActiveConsumers,
                                     blocked_consumers = BlockedConsumers}) ->
    case queue:out(ActiveConsumers) of
        {{value, QEntry = {ChPid, #consumer{tag = ConsumerTag,
                                            ack_required = AckRequired}}},
         ActiveConsumersTail} ->
            C = #cr{limiter_pid = LimiterPid,
                    unsent_message_count = Count,
                    acktags = ChAckTags} = ch_record(ChPid),
            IsMsgReady = PredFun(FunAcc, State),
            case (IsMsgReady andalso
                  rabbit_limiter:can_send( LimiterPid, self(), AckRequired )) of
                true ->
                    {{Message, IsDelivered, AckTag}, FunAcc1, State1} =
                        DeliverFun(AckRequired, FunAcc, State),
                    rabbit_channel:deliver(
                      ChPid, ConsumerTag, AckRequired,
                      {QName, self(), AckTag, IsDelivered, Message}),
                    ChAckTags1 = case AckRequired of
                                     true  -> sets:add_element(
                                                AckTag, ChAckTags);
                                     false -> ChAckTags
                                 end,
                    NewC = C#cr{unsent_message_count = Count + 1,
                                acktags = ChAckTags1},
                    store_ch_record(NewC),
                    {NewActiveConsumers, NewBlockedConsumers} =
                        case ch_record_state_transition(C, NewC) of
                            ok    -> {queue:in(QEntry, ActiveConsumersTail),
                                      BlockedConsumers};
                            block ->
                                {ActiveConsumers1, BlockedConsumers1} =
                                    move_consumers(ChPid,
                                                   ActiveConsumersTail,
                                                   BlockedConsumers),
                                {ActiveConsumers1,
                                 queue:in(QEntry, BlockedConsumers1)}
                        end,
                    State2 = State1#q{
                               active_consumers = NewActiveConsumers,
                               blocked_consumers = NewBlockedConsumers},
                    deliver_msgs_to_consumers(Funs, FunAcc1, State2);
                %% if IsMsgReady then we've hit the limiter
                false when IsMsgReady ->
                    store_ch_record(C#cr{is_limit_active = true}),
                    {NewActiveConsumers, NewBlockedConsumers} =
                        move_consumers(ChPid,
                                       ActiveConsumers,
                                       BlockedConsumers),
                    deliver_msgs_to_consumers(
                      Funs, FunAcc,
                      State#q{active_consumers = NewActiveConsumers,
                              blocked_consumers = NewBlockedConsumers});
                false ->
                    %% no message was ready, so we don't need to block anyone
                    {FunAcc, State}
            end;
        {empty, _} ->
            {FunAcc, State}
    end.

deliver_from_queue_pred(IsEmpty, _State) ->
    not IsEmpty.

deliver_from_queue_deliver(AckRequired, false,
                           State = #q{backing_queue = BQ,
                                      backing_queue_state = BQS}) ->
    {{Message, IsDelivered, AckTag, Remaining}, BQS1} =
        BQ:fetch(AckRequired, BQS),
    {{Message, IsDelivered, AckTag}, 0 == Remaining,
     State #q { backing_queue_state = BQS1 }}.

run_message_queue(State = #q{backing_queue = BQ, backing_queue_state = BQS}) ->
    Funs = {fun deliver_from_queue_pred/2,
            fun deliver_from_queue_deliver/3},
    IsEmpty = BQ:is_empty(BQS),
    {_IsEmpty1, State1} = deliver_msgs_to_consumers(Funs, IsEmpty, State),
    State1.

attempt_delivery(none, _ChPid, Message, State = #q{backing_queue = BQ}) ->
    PredFun = fun (IsEmpty, _State) -> not IsEmpty end,
    DeliverFun =
        fun (AckRequired, false, State1 = #q{backing_queue_state = BQS}) ->
                {AckTag, BQS1} =
                    BQ:publish_delivered(AckRequired, Message, BQS),
                {{Message, false, AckTag}, true,
                 State1#q{backing_queue_state = BQS1}}
        end,
    deliver_msgs_to_consumers({ PredFun, DeliverFun }, false, State);
attempt_delivery(Txn, ChPid, Message, State = #q{backing_queue = BQ,
                                                 backing_queue_state = BQS}) ->
    record_current_channel_tx(ChPid, Txn),
    {true, State#q{backing_queue_state = BQ:tx_publish(Txn, Message, BQS)}}.

deliver_or_enqueue(Txn, ChPid, Message, State = #q{backing_queue = BQ}) ->
    case attempt_delivery(Txn, ChPid, Message, State) of
        {true, NewState} ->
            {true, NewState};
        {false, NewState} ->
            %% Txn is none and no unblocked channels with consumers
            BQS = BQ:publish(Message, State #q.backing_queue_state),
            {false, NewState#q{backing_queue_state = BQS}}
    end.

requeue_and_run(AckTags, State = #q{backing_queue = BQ}) ->
    maybe_run_queue_via_backing_queue(
      fun (BQS) -> BQ:requeue(AckTags, BQS) end, State).

add_consumer(ChPid, Consumer, Queue) -> queue:in({ChPid, Consumer}, Queue).

remove_consumer(ChPid, ConsumerTag, Queue) ->
    queue:filter(fun ({CP, #consumer{tag = CT}}) ->
                         (CP /= ChPid) or (CT /= ConsumerTag)
                 end, Queue).

remove_consumers(ChPid, Queue) ->
    queue:filter(fun ({CP, _}) -> CP /= ChPid end, Queue).

move_consumers(ChPid, From, To) ->
    {Kept, Removed} = lists:partition(fun ({CP, _}) -> CP /= ChPid end,
                                      queue:to_list(From)),
    {queue:from_list(Kept), queue:join(To, queue:from_list(Removed))}.

possibly_unblock(State, ChPid, Update) ->
    case lookup_ch(ChPid) of
        not_found ->
            State;
        C ->
            NewC = Update(C),
            store_ch_record(NewC),
            case ch_record_state_transition(C, NewC) of
                ok      -> State;
                unblock -> {NewBlockedConsumers, NewActiveConsumers} =
                               move_consumers(ChPid,
                                              State#q.blocked_consumers,
                                              State#q.active_consumers),
                           run_message_queue(
                             State#q{active_consumers = NewActiveConsumers,
                                     blocked_consumers = NewBlockedConsumers})
            end
    end.

should_auto_delete(#q{q = #amqqueue{auto_delete = false}}) -> false;
should_auto_delete(#q{has_had_consumers = false}) -> false;
should_auto_delete(State) -> is_unused(State).

handle_ch_down(DownPid, State = #q{exclusive_consumer = Holder}) ->
    case lookup_ch(DownPid) of
        not_found ->
            {ok, State};
        #cr{monitor_ref = MonitorRef, ch_pid = ChPid, txn = Txn,
            acktags = ChAckTags} ->
            erlang:demonitor(MonitorRef),
            erase({ch, ChPid}),
            State1 = State#q{
                       exclusive_consumer = case Holder of
                                                {ChPid, _} -> none;
                                                Other      -> Other
                                            end,
                       active_consumers = remove_consumers(
                                            ChPid, State#q.active_consumers),
                       blocked_consumers = remove_consumers(
                                             ChPid, State#q.blocked_consumers)},
            case should_auto_delete(State1) of
                true  -> {stop, State1};
                false -> State2 = case Txn of
                                      none -> State1;
                                      _    -> rollback_transaction(Txn, ChPid,
                                                                   State1)
                                  end,
                         {ok, requeue_and_run(sets:to_list(ChAckTags),
                                              ensure_expiry_timer(State2))}
            end
    end.

cancel_holder(ChPid, ConsumerTag, {ChPid, ConsumerTag}) ->
    none;
cancel_holder(_ChPid, _ConsumerTag, Holder) ->
    Holder.

check_exclusive_access({_ChPid, _ConsumerTag}, _ExclusiveConsume, _State) ->
    in_use;
check_exclusive_access(none, false, _State) ->
    ok;
check_exclusive_access(none, true, State) ->
    case is_unused(State) of
        true  -> ok;
        false -> in_use
    end.

is_unused(State) -> queue:is_empty(State#q.active_consumers) andalso
                        queue:is_empty(State#q.blocked_consumers).

maybe_send_reply(_ChPid, undefined) -> ok;
maybe_send_reply(ChPid, Msg) -> ok = rabbit_channel:send_command(ChPid, Msg).

qname(#q{q = #amqqueue{name = QName}}) -> QName.

maybe_run_queue_via_backing_queue(Fun, State = #q{backing_queue_state = BQS}) ->
    run_message_queue(State#q{backing_queue_state = Fun(BQS)}).

commit_transaction(Txn, From, ChPid, State = #q{backing_queue = BQ,
                                                backing_queue_state = BQS}) ->
    {AckTags, BQS1} =
        BQ:tx_commit(Txn, fun () -> gen_server2:reply(From, ok) end, BQS),
    %% ChPid must be known here because of the participant management
    %% by the channel.
    C = #cr{acktags = ChAckTags} = lookup_ch(ChPid),
    ChAckTags1 = subtract_acks(ChAckTags, AckTags),
    store_ch_record(C#cr{acktags = ChAckTags1, txn = none}),
    State#q{backing_queue_state = BQS1}.

rollback_transaction(Txn, ChPid, State = #q{backing_queue = BQ,
                                            backing_queue_state = BQS}) ->
    {_AckTags, BQS1} = BQ:tx_rollback(Txn, BQS),
    %% Iff we removed acktags from the channel record on ack+txn then
    %% we would add them back in here (would also require ChPid)
    record_current_channel_tx(ChPid, none),
    State#q{backing_queue_state = BQS1}.

subtract_acks(A, B) when is_list(B) ->
    lists:foldl(fun sets:del_element/2, A, B).

infos(Items, State) -> [{Item, i(Item, State)} || Item <- Items].

i(name,        #q{q = #amqqueue{name        = Name}})       -> Name;
i(durable,     #q{q = #amqqueue{durable     = Durable}})    -> Durable;
i(auto_delete, #q{q = #amqqueue{auto_delete = AutoDelete}}) -> AutoDelete;
i(arguments,   #q{q = #amqqueue{arguments   = Arguments}})  -> Arguments;
i(pid, _) ->
    self();
i(owner_pid, #q{q = #amqqueue{exclusive_owner = none}}) ->
    '';
i(owner_pid, #q{q = #amqqueue{exclusive_owner = ExclusiveOwner}}) ->
    ExclusiveOwner;
i(exclusive_consumer_pid, #q{exclusive_consumer = none}) ->
    '';
i(exclusive_consumer_pid, #q{exclusive_consumer = {ChPid, _ConsumerTag}}) ->
    ChPid;
i(exclusive_consumer_tag, #q{exclusive_consumer = none}) ->
    '';
i(exclusive_consumer_tag, #q{exclusive_consumer = {_ChPid, ConsumerTag}}) ->
    ConsumerTag;
i(messages_ready, #q{backing_queue_state = BQS, backing_queue = BQ}) ->
    BQ:len(BQS);
i(messages_unacknowledged, _) ->
    lists:sum([sets:size(C#cr.acktags) || C <- all_ch_record()]);
i(messages, State) ->
    lists:sum([i(Item, State) || Item <- [messages_ready,
                                          messages_unacknowledged]]);
i(consumers, State) ->
    queue:len(State#q.active_consumers) + queue:len(State#q.blocked_consumers);
i(memory, _) ->
    {memory, M} = process_info(self(), memory),
    M;
i(backing_queue_status, #q{backing_queue_state = BQS, backing_queue = BQ}) ->
    BQ:status(BQS);
i(Item, _) ->
    throw({bad_argument, Item}).

emit_stats(State) ->
    rabbit_event:notify(queue_stats, infos(?STATISTICS_KEYS, State)).

%---------------------------------------------------------------------------

handle_call({init, Recover}, From,
            State = #q{q = #amqqueue{exclusive_owner = none}}) ->
    declare(Recover, From, State);

handle_call({init, Recover}, From,
            State = #q{q = #amqqueue{exclusive_owner = Owner}}) ->
    case rpc:call(node(Owner), erlang, is_process_alive, [Owner]) of
        true -> erlang:monitor(process, Owner),
                declare(Recover, From, State);
        _    -> #q{q = #amqqueue{name = QName, durable = IsDurable},
                   backing_queue = BQ, backing_queue_state = undefined} = State,
                gen_server2:reply(From, not_found),
                case Recover of
                    true -> ok;
                    _    -> rabbit_log:warning(
                              "Queue ~p exclusive owner went away~n", [QName])
                end,
                BQS = BQ:init(QName, IsDurable, Recover),
                %% Rely on terminate to delete the queue.
                {stop, normal, State#q{backing_queue_state = BQS}}
    end;

handle_call(info, _From, State) ->
    reply(infos(?INFO_KEYS, State), State);

handle_call({info, Items}, _From, State) ->
    try
        reply({ok, infos(Items, State)}, State)
    catch Error -> reply({error, Error}, State)
    end;

handle_call(consumers, _From,
            State = #q{active_consumers = ActiveConsumers,
                       blocked_consumers = BlockedConsumers}) ->
    reply(rabbit_misc:queue_fold(
            fun ({ChPid, #consumer{tag = ConsumerTag,
                                   ack_required = AckRequired}}, Acc) ->
                    [{ChPid, ConsumerTag, AckRequired} | Acc]
            end, [], queue:join(ActiveConsumers, BlockedConsumers)), State);

handle_call({deliver_immediately, Txn, Message, ChPid}, _From, State) ->
    %% Synchronous, "immediate" delivery mode
    %%
    %% FIXME: Is this correct semantics?
    %%
    %% I'm worried in particular about the case where an exchange has
    %% two queues against a particular routing key, and a message is
    %% sent in immediate mode through the binding. In non-immediate
    %% mode, both queues get the message, saving it for later if
    %% there's noone ready to receive it just now. In immediate mode,
    %% should both queues still get the message, somehow, or should
    %% just all ready-to-consume queues get the message, with unready
    %% queues discarding the message?
    %%
    {Delivered, NewState} = attempt_delivery(Txn, ChPid, Message, State),
    reply(Delivered, NewState);

handle_call({deliver, Txn, Message, ChPid}, _From, State) ->
    %% Synchronous, "mandatory" delivery mode
    {Delivered, NewState} = deliver_or_enqueue(Txn, ChPid, Message, State),
    reply(Delivered, NewState);

handle_call({commit, Txn, ChPid}, From, State) ->
    NewState = commit_transaction(Txn, From, ChPid, State),
    noreply(run_message_queue(NewState));

handle_call({notify_down, ChPid}, _From, State) ->
    %% we want to do this synchronously, so that auto_deleted queues
    %% are no longer visible by the time we send a response to the
    %% client.  The queue is ultimately deleted in terminate/2; if we
    %% return stop with a reply, terminate/2 will be called by
    %% gen_server2 *before* the reply is sent.
    case handle_ch_down(ChPid, State) of
        {ok, NewState}   -> reply(ok, NewState);
        {stop, NewState} -> {stop, normal, ok, NewState}
    end;

handle_call({basic_get, ChPid, NoAck}, _From,
            State = #q{q = #amqqueue{name = QName},
                       backing_queue_state = BQS, backing_queue = BQ}) ->
    AckRequired = not NoAck,
    State1 = ensure_expiry_timer(State),
    case BQ:fetch(AckRequired, BQS) of
        {empty, BQS1} -> reply(empty, State1#q{backing_queue_state = BQS1});
        {{Message, IsDelivered, AckTag, Remaining}, BQS1} ->
            case AckRequired of
                true ->  C = #cr{acktags = ChAckTags} = ch_record(ChPid),
                         store_ch_record(
                           C#cr{acktags = sets:add_element(AckTag, ChAckTags)});
                false -> ok
            end,
            Msg = {QName, self(), AckTag, IsDelivered, Message},
            reply({ok, Remaining, Msg}, State1#q{backing_queue_state = BQS1})
    end;

handle_call({basic_consume, NoAck, ChPid, LimiterPid,
             ConsumerTag, ExclusiveConsume, OkMsg},
            _From, State = #q{exclusive_consumer = ExistingHolder}) ->
    case check_exclusive_access(ExistingHolder, ExclusiveConsume,
                                State) of
        in_use ->
            reply({error, exclusive_consume_unavailable}, State);
        ok ->
            C = #cr{consumer_count = ConsumerCount} = ch_record(ChPid),
            Consumer = #consumer{tag = ConsumerTag,
                                 ack_required = not NoAck},
            store_ch_record(C#cr{consumer_count = ConsumerCount +1,
                                 limiter_pid = LimiterPid}),
            ok = case ConsumerCount of
                     0 -> rabbit_limiter:register(LimiterPid, self());
                     _ -> ok
                 end,
            ExclusiveConsumer = if ExclusiveConsume -> {ChPid, ConsumerTag};
                                   true             -> ExistingHolder
                                end,
            State1 = State#q{has_had_consumers = true,
                             exclusive_consumer = ExclusiveConsumer},
            ok = maybe_send_reply(ChPid, OkMsg),
            State2 =
                case is_ch_blocked(C) of
                    true  -> State1#q{
                               blocked_consumers =
                               add_consumer(
                                 ChPid, Consumer,
                                 State1#q.blocked_consumers)};
                    false -> run_message_queue(
                               State1#q{
                                 active_consumers =
                                 add_consumer(
                                   ChPid, Consumer,
                                   State1#q.active_consumers)})
                end,
            reply(ok, State2)
    end;

handle_call({basic_cancel, ChPid, ConsumerTag, OkMsg}, _From,
            State = #q{exclusive_consumer = Holder}) ->
    case lookup_ch(ChPid) of
        not_found ->
            ok = maybe_send_reply(ChPid, OkMsg),
            reply(ok, State);
        C = #cr{consumer_count = ConsumerCount, limiter_pid = LimiterPid} ->
            store_ch_record(C#cr{consumer_count = ConsumerCount - 1}),
            case ConsumerCount of
                1 -> ok = rabbit_limiter:unregister(LimiterPid, self());
                _ -> ok
            end,
            ok = maybe_send_reply(ChPid, OkMsg),
            NewState =
                State#q{exclusive_consumer = cancel_holder(ChPid,
                                                           ConsumerTag,
                                                           Holder),
                        active_consumers = remove_consumer(
                                             ChPid, ConsumerTag,
                                             State#q.active_consumers),
                        blocked_consumers = remove_consumer(
                                              ChPid, ConsumerTag,
                                              State#q.blocked_consumers)},
            case should_auto_delete(NewState) of
                false -> reply(ok, ensure_expiry_timer(NewState));
                true  -> {stop, normal, ok, NewState}
            end
    end;

handle_call(stat, _From, State = #q{backing_queue = BQ,
                                    backing_queue_state = BQS,
                                    active_consumers = ActiveConsumers}) ->
    reply({ok, BQ:len(BQS), queue:len(ActiveConsumers)}, State);

handle_call({delete, IfUnused, IfEmpty}, _From,
            State = #q{backing_queue_state = BQS, backing_queue = BQ}) ->
    IsEmpty = BQ:is_empty(BQS),
    IsUnused = is_unused(State),
    if
        IfEmpty and not(IsEmpty) ->
            reply({error, not_empty}, State);
        IfUnused and not(IsUnused) ->
            reply({error, in_use}, State);
        true ->
            {stop, normal, {ok, BQ:len(BQS)}, State}
    end;

handle_call(purge, _From, State = #q{backing_queue = BQ,
                                     backing_queue_state = BQS}) ->
    {Count, BQS1} = BQ:purge(BQS),
    reply({ok, Count}, State#q{backing_queue_state = BQS1});

handle_call({requeue, AckTags, ChPid}, From, State) ->
    gen_server2:reply(From, ok),
    case lookup_ch(ChPid) of
        not_found ->
            noreply(State);
        C = #cr{acktags = ChAckTags} ->
            ChAckTags1 = subtract_acks(ChAckTags, AckTags),
            store_ch_record(C#cr{acktags = ChAckTags1}),
            noreply(requeue_and_run(AckTags, State))
    end;

handle_call({maybe_run_queue_via_backing_queue, Fun}, _From, State) ->
    reply(ok, maybe_run_queue_via_backing_queue(Fun, State)).

handle_cast({deliver, Txn, Message, ChPid}, State) ->
    %% Asynchronous, non-"mandatory", non-"immediate" deliver mode.
    {_Delivered, NewState} = deliver_or_enqueue(Txn, ChPid, Message, State),
    noreply(NewState);

handle_cast({ack, Txn, AckTags, ChPid},
            State = #q{backing_queue = BQ, backing_queue_state = BQS}) ->
    case lookup_ch(ChPid) of
        not_found ->
            noreply(State);
        C = #cr{acktags = ChAckTags} ->
            {C1, BQS1} =
                case Txn of
                    none -> ChAckTags1 = subtract_acks(ChAckTags, AckTags),
                            {C#cr{acktags = ChAckTags1}, BQ:ack(AckTags, BQS)};
                    _    -> {C#cr{txn = Txn}, BQ:tx_ack(Txn, AckTags, BQS)}
                end,
            store_ch_record(C1),
            noreply(State#q{backing_queue_state = BQS1})
    end;

handle_cast({reject, AckTags, Requeue, ChPid},
            State = #q{backing_queue = BQ, backing_queue_state = BQS}) ->
    case lookup_ch(ChPid) of
        not_found ->
            noreply(State);
        C = #cr{acktags = ChAckTags} ->
            ChAckTags1 = subtract_acks(ChAckTags, AckTags),
            store_ch_record(C#cr{acktags = ChAckTags1}),
            noreply(case Requeue of
                        true  -> requeue_and_run(AckTags, State);
                        false -> BQS1 = BQ:ack(AckTags, BQS),
                                 State #q { backing_queue_state = BQS1 }
                    end)
    end;

handle_cast({rollback, Txn, ChPid}, State) ->
    noreply(rollback_transaction(Txn, ChPid, State));

handle_cast({unblock, ChPid}, State) ->
    noreply(
      possibly_unblock(State, ChPid,
                       fun (C) -> C#cr{is_limit_active = false} end));

handle_cast({notify_sent, ChPid}, State) ->
    noreply(
      possibly_unblock(State, ChPid,
                       fun (C = #cr{unsent_message_count = Count}) ->
                               C#cr{unsent_message_count = Count - 1}
                       end));

handle_cast({limit, ChPid, LimiterPid}, State) ->
    noreply(
      possibly_unblock(
        State, ChPid,
        fun (C = #cr{consumer_count = ConsumerCount,
                     limiter_pid = OldLimiterPid,
                     is_limit_active = Limited}) ->
                if ConsumerCount =/= 0 andalso OldLimiterPid == undefined ->
                        ok = rabbit_limiter:register(LimiterPid, self());
                   true ->
                        ok
                end,
                NewLimited = Limited andalso LimiterPid =/= undefined,
                C#cr{limiter_pid = LimiterPid, is_limit_active = NewLimited}
        end));

handle_cast({flush, ChPid}, State) ->
    ok = rabbit_channel:flushed(ChPid, self()),
    noreply(State);

handle_cast(update_ram_duration, State = #q{backing_queue = BQ,
                                            backing_queue_state = BQS}) ->
    {RamDuration, BQS1} = BQ:ram_duration(BQS),
    DesiredDuration =
        rabbit_memory_monitor:report_ram_duration(self(), RamDuration),
    BQS2 = BQ:set_ram_duration_target(DesiredDuration, BQS1),
    noreply(State#q{rate_timer_ref = just_measured,
                    backing_queue_state = BQS2});

handle_cast({set_ram_duration_target, Duration},
            State = #q{backing_queue = BQ, backing_queue_state = BQS}) ->
    BQS1 = BQ:set_ram_duration_target(Duration, BQS),
    noreply(State#q{backing_queue_state = BQS1});

handle_cast({set_maximum_since_use, Age}, State) ->
    ok = file_handle_cache:set_maximum_since_use(Age),
    noreply(State);

handle_cast(maybe_expire, State) ->
    case is_unused(State) of
        true  -> ?LOGDEBUG("Queue lease expired for ~p~n", [State#q.q]),
                 {stop, normal, State};
        false -> noreply(ensure_expiry_timer(State))
    end;

handle_cast(emit_stats, State = #q{stats_timer = StatsTimer}) ->
    %% Do not invoke noreply as it would see no timer and create a new one.
    emit_stats(State),
    State1 = State#q{stats_timer = rabbit_event:reset_stats_timer(StatsTimer)},
    assert_invariant(State1),
    {noreply, State1}.

handle_info({'DOWN', _MonitorRef, process, DownPid, _Reason},
            State = #q{q = #amqqueue{exclusive_owner = DownPid}}) ->
    %% Exclusively owned queues must disappear with their owner.  In
    %% the case of clean shutdown we delete the queue synchronously in
    %% the reader - although not required by the spec this seems to
    %% match what people expect (see bug 21824). However we need this
    %% monitor-and-async- delete in case the connection goes away
    %% unexpectedly.
    {stop, normal, State};
handle_info({'DOWN', _MonitorRef, process, DownPid, _Reason}, State) ->
    case handle_ch_down(DownPid, State) of
        {ok, NewState}   -> noreply(NewState);
        {stop, NewState} -> {stop, normal, NewState}
    end;

handle_info(timeout, State = #q{backing_queue = BQ}) ->
    noreply(maybe_run_queue_via_backing_queue(
              fun (BQS) -> BQ:idle_timeout(BQS) end, State));

handle_info({'EXIT', _Pid, Reason}, State) ->
    {stop, Reason, State};

handle_info(Info, State) ->
    ?LOGDEBUG("Info in queue: ~p~n", [Info]),
    {stop, {unhandled_info, Info}, State}.

handle_pre_hibernate(State = #q{backing_queue_state = undefined}) ->
    {hibernate, State};
handle_pre_hibernate(State = #q{backing_queue = BQ,
                                backing_queue_state = BQS,
                                stats_timer = StatsTimer}) ->
    BQS1 = BQ:handle_pre_hibernate(BQS),
    %% no activity for a while == 0 egress and ingress rates
    DesiredDuration =
        rabbit_memory_monitor:report_ram_duration(self(), infinity),
    BQS2 = BQ:set_ram_duration_target(DesiredDuration, BQS1),
<<<<<<< HEAD
    rabbit_event:if_enabled(StatsTimer, fun () -> emit_stats(State) end),
    State1 = State#q{stats_timer = rabbit_event:stop_stats_timer(StatsTimer)},
    {hibernate, stop_rate_timer(State1#q{backing_queue_state = BQS2})}.
=======
    emit_stats(State),
    State1 = State#q{backing_queue_state = BQS2,
                     stats_timer = rabbit_event:stop_stats_timer(StatsTimer)},
    {hibernate, stop_rate_timer(State1)}.
>>>>>>> a3d460b0
<|MERGE_RESOLUTION|>--- conflicted
+++ resolved
@@ -927,13 +927,6 @@
     DesiredDuration =
         rabbit_memory_monitor:report_ram_duration(self(), infinity),
     BQS2 = BQ:set_ram_duration_target(DesiredDuration, BQS1),
-<<<<<<< HEAD
     rabbit_event:if_enabled(StatsTimer, fun () -> emit_stats(State) end),
     State1 = State#q{stats_timer = rabbit_event:stop_stats_timer(StatsTimer)},
-    {hibernate, stop_rate_timer(State1#q{backing_queue_state = BQS2})}.
-=======
-    emit_stats(State),
-    State1 = State#q{backing_queue_state = BQS2,
-                     stats_timer = rabbit_event:stop_stats_timer(StatsTimer)},
-    {hibernate, stop_rate_timer(State1)}.
->>>>>>> a3d460b0
+    {hibernate, stop_rate_timer(State1#q{backing_queue_state = BQS2})}.