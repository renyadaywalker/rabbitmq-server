%%   The contents of this file are subject to the Mozilla Public License
%%   Version 1.1 (the "License"); you may not use this file except in
%%   compliance with the License. You may obtain a copy of the License at
%%   http://www.mozilla.org/MPL/
%%
%%   Software distributed under the License is distributed on an "AS IS"
%%   basis, WITHOUT WARRANTY OF ANY KIND, either express or implied. See the
%%   License for the specific language governing rights and limitations
%%   under the License.
%%
%%   The Original Code is RabbitMQ.
%%
%%   The Initial Developers of the Original Code are LShift Ltd,
%%   Cohesive Financial Technologies LLC, and Rabbit Technologies Ltd.
%%
%%   Portions created before 22-Nov-2008 00:00:00 GMT by LShift Ltd,
%%   Cohesive Financial Technologies LLC, or Rabbit Technologies Ltd
%%   are Copyright (C) 2007-2008 LShift Ltd, Cohesive Financial
%%   Technologies LLC, and Rabbit Technologies Ltd.
%%
%%   Portions created by LShift Ltd are Copyright (C) 2007-2010 LShift
%%   Ltd. Portions created by Cohesive Financial Technologies LLC are
%%   Copyright (C) 2007-2010 Cohesive Financial Technologies
%%   LLC. Portions created by Rabbit Technologies Ltd are Copyright
%%   (C) 2007-2010 Rabbit Technologies Ltd.
%%
%%   All Rights Reserved.
%%
%%   Contributor(s): ______________________________________.
%%

-module(rabbit_channel).
-include("rabbit_framing.hrl").
-include("rabbit.hrl").

-behaviour(gen_server2).

-export([start_link/5, do/2, do/3, shutdown/1]).
-export([send_command/2, deliver/4, conserve_memory/2, flushed/2]).
-export([list/0, info_keys/0, info/1, info/2, info_all/0, info_all/1]).

-export([init/1, terminate/2, code_change/3,
         handle_call/3, handle_cast/2, handle_info/2, handle_pre_hibernate/1]).

-record(ch, {state, channel, reader_pid, writer_pid, limiter_pid,
             transaction_id, tx_participants, next_tag,
             uncommitted_ack_q, unacked_message_q,
             username, virtual_host, most_recently_declared_queue,
             consumer_mapping, blocking}).

-define(MAX_PERMISSION_CACHE_SIZE, 12).

-define(INFO_KEYS,
        [pid,
         connection,
         number,
         user,
         vhost,
         transactional,
         consumer_count,
         messages_unacknowledged,
         acks_uncommitted,
         prefetch_count]).

%%----------------------------------------------------------------------------

-ifdef(use_specs).

-type(msg_to_deliver() :: {queue_name(), pid(), msg_id(), boolean(), message()}).

-spec(start_link/5 ::
      (channel_number(), pid(), pid(), username(), vhost()) -> pid()).
-spec(do/2 :: (pid(), amqp_method()) -> 'ok').
-spec(do/3 :: (pid(), amqp_method(), maybe(content())) -> 'ok').
-spec(shutdown/1 :: (pid()) -> 'ok').
-spec(send_command/2 :: (pid(), amqp_method()) -> 'ok').
-spec(deliver/4 :: (pid(), ctag(), boolean(), msg_to_deliver()) -> 'ok').
-spec(conserve_memory/2 :: (pid(), boolean()) -> 'ok').
-spec(flushed/2 :: (pid(), pid()) -> 'ok').
-spec(list/0 :: () -> [pid()]).
-spec(info_keys/0 :: () -> [info_key()]).
-spec(info/1 :: (pid()) -> [info()]).
-spec(info/2 :: (pid(), [info_key()]) -> [info()]).
-spec(info_all/0 :: () -> [[info()]]).
-spec(info_all/1 :: ([info_key()]) -> [[info()]]).

-endif.

%%----------------------------------------------------------------------------

start_link(Channel, ReaderPid, WriterPid, Username, VHost) ->
    {ok, Pid} = gen_server2:start_link(
                  ?MODULE, [Channel, ReaderPid, WriterPid,
                            Username, VHost], []),
    Pid.

do(Pid, Method) ->
    do(Pid, Method, none).

do(Pid, Method, Content) ->
    gen_server2:cast(Pid, {method, Method, Content}).

shutdown(Pid) ->
    gen_server2:cast(Pid, terminate).

send_command(Pid, Msg) ->
    gen_server2:cast(Pid,  {command, Msg}).

deliver(Pid, ConsumerTag, AckRequired, Msg) ->
    gen_server2:cast(Pid, {deliver, ConsumerTag, AckRequired, Msg}).

conserve_memory(Pid, Conserve) ->
    gen_server2:pcast(Pid, 8, {conserve_memory, Conserve}).

flushed(Pid, QPid) ->
    gen_server2:cast(Pid, {flushed, QPid}).

list() ->
    pg_local:get_members(rabbit_channels).

info_keys() -> ?INFO_KEYS.

info(Pid) ->
    gen_server2:pcall(Pid, 9, info, infinity).

info(Pid, Items) ->
    case gen_server2:pcall(Pid, 9, {info, Items}, infinity) of
        {ok, Res}      -> Res;
        {error, Error} -> throw(Error)
    end.

info_all() ->
    rabbit_misc:filter_exit_map(fun (C) -> info(C) end, list()).

info_all(Items) ->
    rabbit_misc:filter_exit_map(fun (C) -> info(C, Items) end, list()).

%%---------------------------------------------------------------------------

init([Channel, ReaderPid, WriterPid, Username, VHost]) ->
    process_flag(trap_exit, true),
    link(WriterPid),
    rabbit_alarm:register(self(), {?MODULE, conserve_memory, []}),
    ok = pg_local:join(rabbit_channels, self()),
    {ok, #ch{state                   = starting,
             channel                 = Channel,
             reader_pid              = ReaderPid,
             writer_pid              = WriterPid,
             limiter_pid             = undefined,
             transaction_id          = none,
             tx_participants         = sets:new(),
             next_tag                = 1,
             uncommitted_ack_q       = queue:new(),
             unacked_message_q       = queue:new(),
             username                = Username,
             virtual_host            = VHost,
             most_recently_declared_queue = <<>>,
             consumer_mapping        = dict:new(),
             blocking                = dict:new()},
     hibernate,
     {backoff, ?HIBERNATE_AFTER_MIN, ?HIBERNATE_AFTER_MIN, ?DESIRED_HIBERNATE}}.

handle_call(info, _From, State) ->
    reply(infos(?INFO_KEYS, State), State);

handle_call({info, Items}, _From, State) ->
    try
        reply({ok, infos(Items, State)}, State)
    catch Error -> reply({error, Error}, State)
    end;

handle_call(_Request, _From, State) ->
    noreply(State).

handle_cast({method, Method, Content}, State) ->
    try handle_method(Method, Content, State) of
        {reply, Reply, NewState} ->
            ok = rabbit_writer:send_command(NewState#ch.writer_pid, Reply),
            noreply(NewState);
        {noreply, NewState} ->
            noreply(NewState);
        stop ->
            {stop, normal, State#ch{state = terminating}}
    catch
        exit:Reason = #amqp_error{} ->
            ok = rollback_and_notify(State),
            MethodName = rabbit_misc:method_record_type(Method),
            State#ch.reader_pid ! {channel_exit, State#ch.channel,
                                   Reason#amqp_error{method = MethodName}},
            {stop, normal, State#ch{state = terminating}};
        exit:normal ->
            {stop, normal, State};
        _:Reason ->
            {stop, {Reason, erlang:get_stacktrace()}, State}
    end;

handle_cast({flushed, QPid}, State) ->
    {noreply, queue_blocked(QPid, State)};

handle_cast(terminate, State) ->
    {stop, normal, State};

handle_cast({command, Msg}, State = #ch{writer_pid = WriterPid}) ->
    ok = rabbit_writer:send_command(WriterPid, Msg),
    noreply(State);

handle_cast({deliver, ConsumerTag, AckRequired, Msg},
            State = #ch{writer_pid = WriterPid,
                        next_tag = DeliveryTag}) ->
    State1 = lock_message(AckRequired, {DeliveryTag, ConsumerTag, Msg}, State),
    ok = internal_deliver(WriterPid, true, ConsumerTag, DeliveryTag, Msg),
    noreply(State1#ch{next_tag = DeliveryTag + 1});

handle_cast({conserve_memory, Conserve}, State) ->
    ok = clear_permission_cache(),
    ok = rabbit_writer:send_command(
           State#ch.writer_pid, #'channel.flow'{active = not(Conserve)}),
    noreply(State).

handle_info({'EXIT', WriterPid, Reason = {writer, send_failed, _Error}},
            State = #ch{writer_pid = WriterPid}) ->
    State#ch.reader_pid ! {channel_exit, State#ch.channel, Reason},
    {stop, normal, State};
handle_info({'EXIT', _Pid, Reason}, State) ->
    {stop, Reason, State};
handle_info({'DOWN', _MRef, process, QPid, _Reason}, State) ->
    {noreply, queue_blocked(QPid, State)}.

handle_pre_hibernate(State) ->
    ok = clear_permission_cache(),
    {hibernate, State}.

terminate(_Reason, State = #ch{state = terminating}) ->
    terminate(State);

terminate(Reason, State) ->
    Res = rollback_and_notify(State),
    case Reason of
        normal -> ok = Res;
        _      -> ok
    end,
    terminate(State).

code_change(_OldVsn, State, _Extra) ->
    {ok, State}.

%%---------------------------------------------------------------------------

reply(Reply, NewState) -> {reply, Reply, NewState, hibernate}.

noreply(NewState) -> {noreply, NewState, hibernate}.

return_ok(State, true, _Msg)  -> {noreply, State};
return_ok(State, false, Msg)  -> {reply, Msg, State}.

ok_msg(true, _Msg) -> undefined;
ok_msg(false, Msg) -> Msg.

return_queue_declare_ok(State, NoWait, Q) ->
    NewState = State#ch{most_recently_declared_queue =
                        (Q#amqqueue.name)#resource.name},
    case NoWait of
        true  -> {noreply, NewState};
        false ->
            {ok, ActualName, MessageCount, ConsumerCount} =
                rabbit_misc:with_exit_handler(
                  fun () -> {ok, Q#amqqueue.name, 0, 0} end,
                  fun () -> rabbit_amqqueue:stat(Q) end),
            Reply = #'queue.declare_ok'{queue = ActualName#resource.name,
                                        message_count = MessageCount,
                                        consumer_count = ConsumerCount},
            {reply, Reply, NewState}
    end.

check_resource_access(Username, Resource, Perm) ->
    V = {Resource, Perm},
    Cache = case get(permission_cache) of
                undefined -> [];
                Other     -> Other
            end,
    CacheTail =
        case lists:member(V, Cache) of
            true  -> lists:delete(V, Cache);
            false -> ok = rabbit_access_control:check_resource_access(
                            Username, Resource, Perm),
                     lists:sublist(Cache, ?MAX_PERMISSION_CACHE_SIZE - 1)
        end,
    put(permission_cache, [V | CacheTail]),
    ok.

clear_permission_cache() ->
    erase(permission_cache),
    ok.

check_configure_permitted(Resource, #ch{ username = Username}) ->
    check_resource_access(Username, Resource, configure).

check_write_permitted(Resource, #ch{ username = Username}) ->
    check_resource_access(Username, Resource, write).

check_read_permitted(Resource, #ch{ username = Username}) ->
    check_resource_access(Username, Resource, read).

expand_queue_name_shortcut(<<>>, #ch{ most_recently_declared_queue = <<>> }) ->
    rabbit_misc:protocol_error(
      not_allowed, "no previously declared queue", []);
expand_queue_name_shortcut(<<>>, #ch{ virtual_host = VHostPath,
                                      most_recently_declared_queue = MRDQ }) ->
    rabbit_misc:r(VHostPath, queue, MRDQ);
expand_queue_name_shortcut(QueueNameBin, #ch{ virtual_host = VHostPath }) ->
    rabbit_misc:r(VHostPath, queue, QueueNameBin).

expand_routing_key_shortcut(<<>>, <<>>,
                            #ch{ most_recently_declared_queue = <<>> }) ->
    rabbit_misc:protocol_error(
      not_allowed, "no previously declared queue", []);
expand_routing_key_shortcut(<<>>, <<>>,
                            #ch{ most_recently_declared_queue = MRDQ }) ->
    MRDQ;
expand_routing_key_shortcut(_QueueNameBin, RoutingKey, _State) ->
    RoutingKey.

%% check that an exchange/queue name does not contain the reserved
%% "amq."  prefix.
%%
%% One, quite reasonable, interpretation of the spec, taken by the
%% QPid M1 Java client, is that the exclusion of "amq." prefixed names
%% only applies on actual creation, and not in the cases where the
%% entity already exists. This is how we use this function in the code
%% below. However, AMQP JIRA 123 changes that in 0-10, and possibly
%% 0-9SP1, making it illegal to attempt to declare an exchange/queue
%% with an amq.* name when passive=false. So this will need
%% revisiting.
%%
%% TODO: enforce other constraints on name. See AMQP JIRA 69.
check_name(Kind, NameBin = <<"amq.", _/binary>>) ->
    rabbit_misc:protocol_error(
      access_refused,
      "~s name '~s' contains reserved prefix 'amq.*'",[Kind, NameBin]);
check_name(_Kind, NameBin) ->
    NameBin.

queue_blocked(QPid, State = #ch{blocking = Blocking}) ->
    case dict:find(QPid, Blocking) of
        error      -> State;
        {ok, MRef} -> true = erlang:demonitor(MRef),
                      Blocking1 = dict:erase(QPid, Blocking),
                      ok = case dict:size(Blocking1) of
                               0 -> rabbit_writer:send_command(
                                      State#ch.writer_pid,
                                      #'channel.flow_ok'{active = false});
                               _ -> ok
                           end,
                      State#ch{blocking = Blocking1}
    end.

handle_method(#'channel.open'{}, _, State = #ch{state = starting}) ->
    {reply, #'channel.open_ok'{}, State#ch{state = running}};

handle_method(#'channel.open'{}, _, _State) ->
    rabbit_misc:protocol_error(
      command_invalid, "second 'channel.open' seen", []);

handle_method(_Method, _, #ch{state = starting}) ->
    rabbit_misc:protocol_error(channel_error, "expected 'channel.open'", []);

handle_method(#'channel.close'{}, _, State = #ch{writer_pid = WriterPid}) ->
    ok = rollback_and_notify(State),
    ok = rabbit_writer:send_command(WriterPid, #'channel.close_ok'{}),
    stop;

handle_method(#'access.request'{},_, State) ->
    {reply, #'access.request_ok'{ticket = 1}, State};

handle_method(#'basic.publish'{exchange = ExchangeNameBin,
                               routing_key = RoutingKey,
                               mandatory = Mandatory,
                               immediate = Immediate},
              Content, State = #ch{ virtual_host = VHostPath,
                                    transaction_id = TxnKey,
                                    writer_pid = WriterPid}) ->
    ExchangeName = rabbit_misc:r(VHostPath, exchange, ExchangeNameBin),
    check_write_permitted(ExchangeName, State),
    Exchange = rabbit_exchange:lookup_or_die(ExchangeName),
    %% We decode the content's properties here because we're almost
    %% certain to want to look at delivery-mode and priority.
    DecodedContent = rabbit_binary_parser:ensure_content_decoded(Content),
    Message = #basic_message{exchange_name  = ExchangeName,
                             routing_key    = RoutingKey,
                             content        = DecodedContent,
                             guid           = rabbit_guid:guid(),
                             is_persistent  = is_message_persistent(DecodedContent)},
    {RoutingRes, DeliveredQPids} =
        rabbit_exchange:publish(
          Exchange,
          rabbit_basic:delivery(Mandatory, Immediate, TxnKey, Message)),
    case RoutingRes of
        routed ->
            ok;
        unroutable ->
            %% FIXME: 312 should be replaced by the ?NO_ROUTE
            %% definition, when we move to >=0-9
            ok = basic_return(Message, WriterPid, 312, <<"unroutable">>);
        not_delivered ->
            %% FIXME: 313 should be replaced by the ?NO_CONSUMERS
            %% definition, when we move to >=0-9
            ok = basic_return(Message, WriterPid, 313, <<"not_delivered">>)
    end,
    {noreply, case TxnKey of
                  none -> State;
                  _    -> add_tx_participants(DeliveredQPids, State)
              end};

handle_method(#'basic.ack'{delivery_tag = DeliveryTag,
                           multiple = Multiple},
              _, State = #ch{transaction_id = TxnKey,
                             next_tag = NextDeliveryTag,
                             unacked_message_q = UAMQ}) ->
    if DeliveryTag >= NextDeliveryTag ->
            rabbit_misc:protocol_error(
              command_invalid, "unknown delivery tag ~w", [DeliveryTag]);
       true -> ok
    end,
    {Acked, Remaining} = collect_acks(UAMQ, DeliveryTag, Multiple),
    Participants = ack(TxnKey, Acked),
    {noreply, case TxnKey of
                  none -> ok = notify_limiter(State#ch.limiter_pid, Acked),
                          State#ch{unacked_message_q = Remaining};
                  _    -> NewUAQ = queue:join(State#ch.uncommitted_ack_q,
                                              Acked),
                          add_tx_participants(
                            Participants,
                            State#ch{unacked_message_q = Remaining,
                                     uncommitted_ack_q = NewUAQ})
              end};

handle_method(#'basic.get'{queue = QueueNameBin,
                           no_ack = NoAck},
              _, State = #ch{ writer_pid = WriterPid,
                              next_tag = DeliveryTag }) ->
    QueueName = expand_queue_name_shortcut(QueueNameBin, State),
    check_read_permitted(QueueName, State),
    case rabbit_amqqueue:with_or_die(
           QueueName,
           fun (Q) -> rabbit_amqqueue:basic_get(Q, self(), NoAck) end) of
        {ok, MessageCount,
         Msg = {_QName, _QPid, _MsgId, Redelivered,
                #basic_message{exchange_name = ExchangeName,
                               routing_key = RoutingKey,
                               content = Content}}} ->
            State1 = lock_message(not(NoAck), {DeliveryTag, none, Msg}, State),
            ok = rabbit_writer:send_command(
                   WriterPid,
                   #'basic.get_ok'{delivery_tag = DeliveryTag,
                                   redelivered = Redelivered,
                                   exchange = ExchangeName#resource.name,
                                   routing_key = RoutingKey,
                                   message_count = MessageCount},
                   Content),
            {noreply, State1#ch{next_tag = DeliveryTag + 1}};
        empty ->
            {reply, #'basic.get_empty'{cluster_id = <<>>}, State}
    end;

handle_method(#'basic.consume'{queue = QueueNameBin,
                               consumer_tag = ConsumerTag,
                               no_local = _, % FIXME: implement
                               no_ack = NoAck,
                               exclusive = ExclusiveConsume,
                               nowait = NoWait},
              _, State = #ch{ reader_pid = ReaderPid,
                              limiter_pid = LimiterPid,
                              consumer_mapping = ConsumerMapping }) ->
    case dict:find(ConsumerTag, ConsumerMapping) of
        error ->
            QueueName = expand_queue_name_shortcut(QueueNameBin, State),
            check_read_permitted(QueueName, State),
            ActualConsumerTag =
                case ConsumerTag of
                    <<>>  -> rabbit_guid:binstring_guid("amq.ctag");
                    Other -> Other
                end,

            %% In order to ensure that the consume_ok gets sent before
            %% any messages are sent to the consumer, we get the queue
            %% process to send the consume_ok on our behalf.
            case rabbit_amqqueue:with_or_die(
                   QueueName,
                   fun (Q) ->
                           rabbit_amqqueue:basic_consume(
                             Q, NoAck, ReaderPid, self(), LimiterPid,
                             ActualConsumerTag, ExclusiveConsume,
                             ok_msg(NoWait, #'basic.consume_ok'{
                                      consumer_tag = ActualConsumerTag}))
                   end) of
                ok ->
                    {noreply, State#ch{consumer_mapping =
                                       dict:store(ActualConsumerTag,
                                                  QueueName,
                                                  ConsumerMapping)}};
                {error, queue_owned_by_another_connection} ->
                    %% The spec is silent on which exception to use
                    %% here. This seems reasonable?
                    %% FIXME: check this

                    rabbit_misc:protocol_error(
                      resource_locked, "~s owned by another connection",
                      [rabbit_misc:rs(QueueName)]);
                {error, exclusive_consume_unavailable} ->
                    rabbit_misc:protocol_error(
                      access_refused, "~s in exclusive use",
                      [rabbit_misc:rs(QueueName)])
            end;
        {ok, _} ->
            %% Attempted reuse of consumer tag.
            rabbit_misc:protocol_error(
              not_allowed, "attempt to reuse consumer tag '~s'", [ConsumerTag])
    end;

handle_method(#'basic.cancel'{consumer_tag = ConsumerTag,
                              nowait = NoWait},
              _, State = #ch{consumer_mapping = ConsumerMapping }) ->
    OkMsg = #'basic.cancel_ok'{consumer_tag = ConsumerTag},
    case dict:find(ConsumerTag, ConsumerMapping) of
        error ->
            %% Spec requires we ignore this situation.
            return_ok(State, NoWait, OkMsg);
        {ok, QueueName} ->
            NewState = State#ch{consumer_mapping =
                                dict:erase(ConsumerTag,
                                           ConsumerMapping)},
            case rabbit_amqqueue:with(
                   QueueName,
                   fun (Q) ->
                           %% In order to ensure that no more messages
                           %% are sent to the consumer after the
                           %% cancel_ok has been sent, we get the
                           %% queue process to send the cancel_ok on
                           %% our behalf. If we were sending the
                           %% cancel_ok ourselves it might overtake a
                           %% message sent previously by the queue.
                           rabbit_amqqueue:basic_cancel(
                             Q, self(), ConsumerTag,
                             ok_msg(NoWait, #'basic.cancel_ok'{
                                      consumer_tag = ConsumerTag}))
                   end) of
                ok ->
                    {noreply, NewState};
                {error, not_found} ->
                    %% Spec requires we ignore this situation.
                    return_ok(NewState, NoWait, OkMsg)
            end
    end;

handle_method(#'basic.qos'{global = true}, _, _State) ->
    rabbit_misc:protocol_error(not_implemented, "global=true", []);

handle_method(#'basic.qos'{prefetch_size = Size}, _, _State) when Size /= 0 ->
    rabbit_misc:protocol_error(not_implemented,
                               "prefetch_size!=0 (~w)", [Size]);

handle_method(#'basic.qos'{prefetch_count = PrefetchCount},
              _, State = #ch{limiter_pid = LimiterPid}) ->
    LimiterPid1 = case {LimiterPid, PrefetchCount} of
                      {undefined, 0} -> undefined;
                      {undefined, _} -> start_limiter(State);
                      {_, _}         -> LimiterPid
                  end,
    LimiterPid2 = case rabbit_limiter:limit(LimiterPid1, PrefetchCount) of
                      ok      -> LimiterPid1;
                      stopped -> unlimit_queues(State)
                  end,
    {reply, #'basic.qos_ok'{}, State#ch{limiter_pid = LimiterPid2}};

handle_method(#'basic.recover'{requeue = true},
              _, State = #ch{ transaction_id = none,
                              unacked_message_q = UAMQ }) ->
    ok = fold_per_queue(
           fun (QPid, MsgIds, ok) ->
                   %% The Qpid python test suite incorrectly assumes
                   %% that messages will be requeued in their original
                   %% order. To keep it happy we reverse the id list
                   %% since we are given them in reverse order.
                   rabbit_amqqueue:requeue(
                     QPid, lists:reverse(MsgIds), self())
           end, ok, UAMQ),
    %% No answer required, apparently!
    {noreply, State#ch{unacked_message_q = queue:new()}};

handle_method(#'basic.recover'{requeue = false},
              _, State = #ch{ transaction_id = none,
                              writer_pid = WriterPid,
                              unacked_message_q = UAMQ }) ->
    ok = rabbit_misc:queue_fold(
           fun ({_DeliveryTag, none, _Msg}, ok) ->
                   %% Was sent as a basic.get_ok. Don't redeliver
                   %% it. FIXME: appropriate?
                   ok;
               ({DeliveryTag, ConsumerTag,
                 {QName, QPid, MsgId, _Redelivered, Message}}, ok) ->
                   %% Was sent as a proper consumer delivery.  Resend
                   %% it as before.
                   %%
                   %% FIXME: What should happen if the consumer's been
                   %% cancelled since?
                   %%
                   %% FIXME: should we allocate a fresh DeliveryTag?
                   internal_deliver(
                     WriterPid, false, ConsumerTag, DeliveryTag,
                     {QName, QPid, MsgId, true, Message})
           end, ok, UAMQ),
    %% No answer required, apparently!
    {noreply, State};

handle_method(#'basic.recover'{}, _, _State) ->
    rabbit_misc:protocol_error(
      not_allowed, "attempt to recover a transactional channel",[]);

handle_method(#'exchange.declare'{exchange = ExchangeNameBin,
                                  type = TypeNameBin,
                                  passive = false,
                                  durable = Durable,
                                  auto_delete = AutoDelete,
                                  internal = false,
                                  nowait = NoWait,
                                  arguments = Args},
              _, State = #ch{ virtual_host = VHostPath }) ->
    CheckedType = rabbit_exchange:check_type(TypeNameBin),
    ExchangeName = rabbit_misc:r(VHostPath, exchange, ExchangeNameBin),
    check_configure_permitted(ExchangeName, State),
    X = case rabbit_exchange:lookup(ExchangeName) of
            {ok, FoundX} -> FoundX;
            {error, not_found} ->
                check_name('exchange', ExchangeNameBin),
                case rabbit_misc:r_arg(VHostPath, exchange, Args,
                                       <<"alternate-exchange">>) of
                    undefined -> ok;
                    AName     -> check_read_permitted(ExchangeName, State),
                                 check_write_permitted(AName, State),
                                 ok
                end,
                rabbit_exchange:declare(ExchangeName,
                                        CheckedType,
                                        Durable,
                                        AutoDelete,
                                        Args)
        end,
    ok = rabbit_exchange:assert_type(X, CheckedType),
    return_ok(State, NoWait, #'exchange.declare_ok'{});

handle_method(#'exchange.declare'{exchange = ExchangeNameBin,
                                  type = TypeNameBin,
                                  passive = true,
                                  nowait = NoWait},
              _, State = #ch{ virtual_host = VHostPath }) ->
    ExchangeName = rabbit_misc:r(VHostPath, exchange, ExchangeNameBin),
    check_configure_permitted(ExchangeName, State),
    X = rabbit_exchange:lookup_or_die(ExchangeName),
    ok = rabbit_exchange:assert_type(X, rabbit_exchange:check_type(TypeNameBin)),
    return_ok(State, NoWait, #'exchange.declare_ok'{});

handle_method(#'exchange.delete'{exchange = ExchangeNameBin,
                                 if_unused = IfUnused,
                                 nowait = NoWait},
              _, State = #ch { virtual_host = VHostPath }) ->
    ExchangeName = rabbit_misc:r(VHostPath, exchange, ExchangeNameBin),
    check_configure_permitted(ExchangeName, State),
    case rabbit_exchange:delete(ExchangeName, IfUnused) of
        {error, not_found} ->
            rabbit_misc:not_found(ExchangeName);
        {error, in_use} ->
            rabbit_misc:protocol_error(
              precondition_failed, "~s in use", [rabbit_misc:rs(ExchangeName)]);
        ok ->
            return_ok(State, NoWait,  #'exchange.delete_ok'{})
    end;

handle_method(#'queue.declare'{queue = QueueNameBin,
                               passive = false,
                               durable = Durable,
                               exclusive = ExclusiveDeclare,
                               auto_delete = AutoDelete,
                               nowait = NoWait,
                               arguments = Args},
              _, State = #ch { virtual_host = VHostPath,
                               reader_pid = ReaderPid }) ->
    %% FIXME: atomic create&claim
    Finish =
        fun (Q) ->
                if ExclusiveDeclare ->
                        case rabbit_amqqueue:claim_queue(Q, ReaderPid) of
                            locked ->
                                %% AMQP 0-8 doesn't say which
                                %% exception to use, so we mimic QPid
                                %% here.
                                rabbit_misc:protocol_error(
                                  resource_locked,
                                  "cannot obtain exclusive access to locked ~s",
                                  [rabbit_misc:rs(Q#amqqueue.name)]);
                            ok -> ok
                        end;
                   true ->
                        ok
                end,
                Q
        end,
    Q = case rabbit_amqqueue:with(
               rabbit_misc:r(VHostPath, queue, QueueNameBin),
               Finish) of
            {error, not_found} ->
                ActualNameBin =
                    case QueueNameBin of
                        <<>>  -> rabbit_guid:binstring_guid("amq.gen");
                        Other -> check_name('queue', Other)
                    end,
                QueueName = rabbit_misc:r(VHostPath, queue, ActualNameBin),
                check_configure_permitted(QueueName, State),
                Finish(rabbit_amqqueue:declare(QueueName,
                                               Durable, AutoDelete, Args));
            Other = #amqqueue{name = QueueName} ->
                check_configure_permitted(QueueName, State),
                Other
        end,
    return_queue_declare_ok(State, NoWait, Q);

handle_method(#'queue.declare'{queue = QueueNameBin,
                               passive = true,
                               nowait = NoWait},
              _, State = #ch{ virtual_host = VHostPath }) ->
    QueueName = rabbit_misc:r(VHostPath, queue, QueueNameBin),
    check_configure_permitted(QueueName, State),
    Q = rabbit_amqqueue:with_or_die(QueueName, fun (Q) -> Q end),
    return_queue_declare_ok(State, NoWait, Q);

handle_method(#'queue.delete'{queue = QueueNameBin,
                              if_unused = IfUnused,
                              if_empty = IfEmpty,
                              nowait = NoWait
                             },
              _, State) ->
    QueueName = expand_queue_name_shortcut(QueueNameBin, State),
    check_configure_permitted(QueueName, State),
    case rabbit_amqqueue:with_or_die(
           QueueName,
           fun (Q) -> rabbit_amqqueue:delete(Q, IfUnused, IfEmpty) end) of
        {error, in_use} ->
            rabbit_misc:protocol_error(
              precondition_failed, "~s in use", [rabbit_misc:rs(QueueName)]);
        {error, not_empty} ->
            rabbit_misc:protocol_error(
              precondition_failed, "~s not empty", [rabbit_misc:rs(QueueName)]);
        {ok, PurgedMessageCount} ->
            return_ok(State, NoWait,
                      #'queue.delete_ok'{
                               message_count = PurgedMessageCount})
    end;

handle_method(#'queue.bind'{queue = QueueNameBin,
                            exchange = ExchangeNameBin,
                            routing_key = RoutingKey,
                            nowait = NoWait,
                            arguments = Arguments}, _, State) ->
    binding_action(fun rabbit_exchange:add_binding/4, ExchangeNameBin,
                   QueueNameBin, RoutingKey, Arguments, #'queue.bind_ok'{},
                   NoWait, State);

handle_method(#'queue.unbind'{queue = QueueNameBin,
                              exchange = ExchangeNameBin,
                              routing_key = RoutingKey,
                              arguments = Arguments}, _, State) ->
    binding_action(fun rabbit_exchange:delete_binding/4, ExchangeNameBin,
                   QueueNameBin, RoutingKey, Arguments, #'queue.unbind_ok'{},
                   false, State);

handle_method(#'queue.purge'{queue = QueueNameBin,
                             nowait = NoWait},
              _, State) ->
    QueueName = expand_queue_name_shortcut(QueueNameBin, State),
    check_read_permitted(QueueName, State),
    {ok, PurgedMessageCount} = rabbit_amqqueue:with_or_die(
                                 QueueName,
                                 fun (Q) -> rabbit_amqqueue:purge(Q) end),
    return_ok(State, NoWait,
              #'queue.purge_ok'{message_count = PurgedMessageCount});

handle_method(#'tx.select'{}, _, State = #ch{transaction_id = none}) ->
    {reply, #'tx.select_ok'{}, new_tx(State)};

handle_method(#'tx.select'{}, _, State) ->
    {reply, #'tx.select_ok'{}, State};

handle_method(#'tx.commit'{}, _, #ch{transaction_id = none}) ->
    rabbit_misc:protocol_error(
      not_allowed, "channel is not transactional", []);

handle_method(#'tx.commit'{}, _, State) ->
    {reply, #'tx.commit_ok'{}, internal_commit(State)};

handle_method(#'tx.rollback'{}, _, #ch{transaction_id = none}) ->
    rabbit_misc:protocol_error(
      not_allowed, "channel is not transactional", []);

handle_method(#'tx.rollback'{}, _, State) ->
    {reply, #'tx.rollback_ok'{}, internal_rollback(State)};

handle_method(#'channel.flow'{active = true}, _,
              State = #ch{limiter_pid = LimiterPid}) ->
    LimiterPid1 = case rabbit_limiter:unblock(LimiterPid) of
                      ok      -> LimiterPid;
                      stopped -> unlimit_queues(State)
                  end,
    {reply, #'channel.flow_ok'{active = true},
     State#ch{limiter_pid = LimiterPid1}};

handle_method(#'channel.flow'{active = false}, _,
              State = #ch{limiter_pid = LimiterPid,
                          consumer_mapping = Consumers}) ->
    LimiterPid1 = case LimiterPid of
                      undefined -> start_limiter(State);
                      Other     -> Other
                  end,
    ok = rabbit_limiter:block(LimiterPid1),
    QPids = consumer_queues(Consumers),
    Queues = [{QPid, erlang:monitor(process, QPid)} || QPid <- QPids],
    ok = rabbit_amqqueue:flush_all(QPids, self()),
    case Queues of
        [] -> {reply, #'channel.flow_ok'{active = false}, State};
        _  -> {noreply, State#ch{limiter_pid = LimiterPid1,
                                 blocking = dict:from_list(Queues)}}
    end;

handle_method(#'channel.flow_ok'{active = _}, _, State) ->
    %% TODO: We may want to correlate this to channel.flow messages we
    %% have sent, and complain if we get an unsolicited
    %% channel.flow_ok, or the client refuses our flow request.
    {noreply, State};

handle_method(_MethodRecord, _Content, _State) ->
    rabbit_misc:protocol_error(
      command_invalid, "unimplemented method", []).

%%----------------------------------------------------------------------------

binding_action(Fun, ExchangeNameBin, QueueNameBin, RoutingKey, Arguments,
               ReturnMethod, NoWait, State = #ch{virtual_host = VHostPath}) ->
    %% FIXME: connection exception (!) on failure??
    %% (see rule named "failure" in spec-XML)
    %% FIXME: don't allow binding to internal exchanges -
    %% including the one named "" !
    QueueName = expand_queue_name_shortcut(QueueNameBin, State),
    check_write_permitted(QueueName, State),
    ActualRoutingKey = expand_routing_key_shortcut(QueueNameBin, RoutingKey,
                                                   State),
    ExchangeName = rabbit_misc:r(VHostPath, exchange, ExchangeNameBin),
    check_read_permitted(ExchangeName, State),
    case Fun(ExchangeName, QueueName, ActualRoutingKey, Arguments) of
        {error, exchange_not_found} ->
            rabbit_misc:not_found(ExchangeName);
        {error, queue_not_found} ->
            rabbit_misc:not_found(QueueName);
        {error, exchange_and_queue_not_found} ->
            rabbit_misc:protocol_error(
              not_found, "no ~s and no ~s", [rabbit_misc:rs(ExchangeName),
                                             rabbit_misc:rs(QueueName)]);
        {error, binding_not_found} ->
            rabbit_misc:protocol_error(
              not_found, "no binding ~s between ~s and ~s",
              [RoutingKey, rabbit_misc:rs(ExchangeName),
               rabbit_misc:rs(QueueName)]);
        {error, durability_settings_incompatible} ->
            rabbit_misc:protocol_error(
              not_allowed, "durability settings of ~s incompatible with ~s",
              [rabbit_misc:rs(QueueName), rabbit_misc:rs(ExchangeName)]);
        ok -> return_ok(State, NoWait, ReturnMethod)
    end.

basic_return(#basic_message{exchange_name = ExchangeName,
                            routing_key   = RoutingKey,
                            content       = Content},
             WriterPid, ReplyCode, ReplyText) ->
    ok = rabbit_writer:send_command(
           WriterPid,
           #'basic.return'{reply_code  = ReplyCode,
                           reply_text  = ReplyText,
                           exchange    = ExchangeName#resource.name,
                           routing_key = RoutingKey},
           Content).

collect_acks(Q, 0, true) ->
    {Q, queue:new()};
collect_acks(Q, DeliveryTag, Multiple) ->
    collect_acks(queue:new(), queue:new(), Q, DeliveryTag, Multiple).

collect_acks(ToAcc, PrefixAcc, Q, DeliveryTag, Multiple) ->
    case queue:out(Q) of
        {{value, UnackedMsg = {CurrentDeliveryTag, _ConsumerTag, _Msg}},
         QTail} ->
            if CurrentDeliveryTag == DeliveryTag ->
                    {queue:in(UnackedMsg, ToAcc), queue:join(PrefixAcc, QTail)};
               Multiple ->
                    collect_acks(queue:in(UnackedMsg, ToAcc), PrefixAcc,
                                 QTail, DeliveryTag, Multiple);
               true ->
                    collect_acks(ToAcc, queue:in(UnackedMsg, PrefixAcc),
                                 QTail, DeliveryTag, Multiple)
            end;
        {empty, _} ->
            {ToAcc, PrefixAcc}
    end.

add_tx_participants(MoreP, State = #ch{tx_participants = Participants}) ->
    State#ch{tx_participants = sets:union(Participants,
                                          sets:from_list(MoreP))}.

ack(TxnKey, UAQ) ->
    fold_per_queue(
      fun (QPid, MsgIds, L) ->
              ok = rabbit_amqqueue:ack(QPid, TxnKey, MsgIds, self()),
              [QPid | L]
      end, [], UAQ).

make_tx_id() -> rabbit_guid:guid().

new_tx(State) ->
    State#ch{transaction_id    = make_tx_id(),
             tx_participants   = sets:new(),
             uncommitted_ack_q = queue:new()}.

internal_commit(State = #ch{transaction_id = TxnKey,
                            tx_participants = Participants}) ->
    case rabbit_amqqueue:commit_all(sets:to_list(Participants),
                                    TxnKey) of
        ok              -> ok = notify_limiter(State#ch.limiter_pid,
                                               State#ch.uncommitted_ack_q),
                           new_tx(State);
        {error, Errors} -> rabbit_misc:protocol_error(
                             internal_error, "commit failed: ~w", [Errors])
    end.

internal_rollback(State = #ch{transaction_id = TxnKey,
                              tx_participants = Participants,
                              uncommitted_ack_q = UAQ,
                              unacked_message_q = UAMQ}) ->
    ?LOGDEBUG("rollback ~p~n  - ~p acks uncommitted, ~p messages unacked~n",
              [self(),
               queue:len(UAQ),
               queue:len(UAMQ)]),
    case rabbit_amqqueue:rollback_all(sets:to_list(Participants),
                                      TxnKey) of
        ok              -> NewUAMQ = queue:join(UAQ, UAMQ),
                           new_tx(State#ch{unacked_message_q = NewUAMQ});
        {error, Errors} -> rabbit_misc:protocol_error(
                             internal_error, "rollback failed: ~w", [Errors])
    end.

rollback_and_notify(State = #ch{transaction_id = none}) ->
    notify_queues(State);
rollback_and_notify(State) ->
    notify_queues(internal_rollback(State)).

fold_per_queue(F, Acc0, UAQ) ->
    D = rabbit_misc:queue_fold(
          fun ({_DTag, _CTag,
                {_QName, QPid, MsgId, _Redelivered, _Message}}, D) ->
<<<<<<< HEAD
                  %% dict:append would be simpler and avoid the
                  %% lists:reverse in handle_message({recover, true},
                  %% ...). However, it is significantly slower when
                  %% going beyond a few thousand elements.
=======
                  %% dict:append would avoid the lists:reverse in
                  %% handle_message({recover, true}, ...). However, it
                  %% is significantly slower when going beyond a few
                  %% thousand elements.
>>>>>>> d28f156f
                  rabbit_misc:dict_cons(QPid, MsgId, D)
          end, dict:new(), UAQ),
    dict:fold(fun (QPid, MsgIds, Acc) -> F(QPid, MsgIds, Acc) end,
              Acc0, D).

start_limiter(State = #ch{unacked_message_q = UAMQ}) ->
    LPid = rabbit_limiter:start_link(self(), queue:len(UAMQ)),
    ok = limit_queues(LPid, State),
    LPid.

notify_queues(#ch{consumer_mapping = Consumers}) ->
    rabbit_amqqueue:notify_down_all(consumer_queues(Consumers), self()).

unlimit_queues(State) ->
    ok = limit_queues(undefined, State),
    undefined.

limit_queues(LPid, #ch{consumer_mapping = Consumers}) ->
    rabbit_amqqueue:limit_all(consumer_queues(Consumers), self(), LPid).

consumer_queues(Consumers) ->
    [QPid || QueueName <-
                 sets:to_list(
                   dict:fold(fun (_ConsumerTag, QueueName, S) ->
                                     sets:add_element(QueueName, S)
                             end, sets:new(), Consumers)),
             case rabbit_amqqueue:lookup(QueueName) of
                 {ok, Q} -> QPid = Q#amqqueue.pid, true;
                 %% queue has been deleted in the meantime
                 {error, not_found} -> QPid = none, false
             end].

%% tell the limiter about the number of acks that have been received
%% for messages delivered to subscribed consumers, but not acks for
%% messages sent in a response to a basic.get (identified by their
%% 'none' consumer tag)
notify_limiter(undefined, _Acked) ->
    ok;
notify_limiter(LimiterPid, Acked) ->
    case rabbit_misc:queue_fold(fun ({_, none, _}, Acc) -> Acc;
                                    ({_, _, _}, Acc)    -> Acc + 1
                                end, 0, Acked) of
        0     -> ok;
        Count -> rabbit_limiter:ack(LimiterPid, Count)
    end.

is_message_persistent(#content{properties = #'P_basic'{
                                 delivery_mode = Mode}}) ->
    case Mode of
        1         -> false;
        2         -> true;
        undefined -> false;
        Other     -> rabbit_log:warning("Unknown delivery mode ~p - "
                                        "treating as 1, non-persistent~n",
                                        [Other]),
                     false
    end.

lock_message(true, MsgStruct, State = #ch{unacked_message_q = UAMQ}) ->
    State#ch{unacked_message_q = queue:in(MsgStruct, UAMQ)};
lock_message(false, _MsgStruct, State) ->
    State.

internal_deliver(WriterPid, Notify, ConsumerTag, DeliveryTag,
                 {_QName, QPid, _MsgId, Redelivered,
                  #basic_message{exchange_name = ExchangeName,
                                 routing_key = RoutingKey,
                                 content = Content}}) ->
    M = #'basic.deliver'{consumer_tag = ConsumerTag,
                         delivery_tag = DeliveryTag,
                         redelivered = Redelivered,
                         exchange = ExchangeName#resource.name,
                         routing_key = RoutingKey},
    ok = case Notify of
             true  -> rabbit_writer:send_command_and_notify(
                        WriterPid, QPid, self(), M, Content);
             false -> rabbit_writer:send_command(WriterPid, M, Content)
         end.

terminate(#ch{writer_pid = WriterPid, limiter_pid = LimiterPid}) ->
    pg_local:leave(rabbit_channels, self()),
    rabbit_writer:shutdown(WriterPid),
    rabbit_limiter:shutdown(LimiterPid).

infos(Items, State) -> [{Item, i(Item, State)} || Item <- Items].

i(pid,            _)                                 -> self();
i(connection,     #ch{reader_pid       = ReaderPid}) -> ReaderPid;
i(number,         #ch{channel          = Channel})   -> Channel;
i(user,           #ch{username         = Username})  -> Username;
i(vhost,          #ch{virtual_host     = VHost})     -> VHost;
i(transactional,  #ch{transaction_id   = TxnKey})    -> TxnKey =/= none;
i(consumer_count, #ch{consumer_mapping = ConsumerMapping}) ->
    dict:size(ConsumerMapping);
i(messages_unacknowledged, #ch{unacked_message_q = UAMQ,
                               uncommitted_ack_q = UAQ}) ->
    queue:len(UAMQ) + queue:len(UAQ);
i(acks_uncommitted, #ch{uncommitted_ack_q = UAQ}) ->
    queue:len(UAQ);
i(prefetch_count, #ch{limiter_pid = LimiterPid}) ->
    rabbit_limiter:get_limit(LimiterPid);
i(Item, _) ->
    throw({bad_argument, Item}).<|MERGE_RESOLUTION|>--- conflicted
+++ resolved
@@ -962,17 +962,10 @@
     D = rabbit_misc:queue_fold(
           fun ({_DTag, _CTag,
                 {_QName, QPid, MsgId, _Redelivered, _Message}}, D) ->
-<<<<<<< HEAD
-                  %% dict:append would be simpler and avoid the
-                  %% lists:reverse in handle_message({recover, true},
-                  %% ...). However, it is significantly slower when
-                  %% going beyond a few thousand elements.
-=======
                   %% dict:append would avoid the lists:reverse in
                   %% handle_message({recover, true}, ...). However, it
                   %% is significantly slower when going beyond a few
                   %% thousand elements.
->>>>>>> d28f156f
                   rabbit_misc:dict_cons(QPid, MsgId, D)
           end, dict:new(), UAQ),
     dict:fold(fun (QPid, MsgIds, Acc) -> F(QPid, MsgIds, Acc) end,
