%%   The contents of this file are subject to the Mozilla Public License
%%   Version 1.1 (the "License"); you may not use this file except in
%%   compliance with the License. You may obtain a copy of the License at
%%   http://www.mozilla.org/MPL/
%%
%%   Software distributed under the License is distributed on an "AS IS"
%%   basis, WITHOUT WARRANTY OF ANY KIND, either express or implied. See the
%%   License for the specific language governing rights and limitations
%%   under the License.
%%
%%   The Original Code is RabbitMQ.
%%
%%   The Initial Developers of the Original Code are LShift Ltd,
%%   Cohesive Financial Technologies LLC, and Rabbit Technologies Ltd.
%%
%%   Portions created before 22-Nov-2008 00:00:00 GMT by LShift Ltd,
%%   Cohesive Financial Technologies LLC, or Rabbit Technologies Ltd
%%   are Copyright (C) 2007-2008 LShift Ltd, Cohesive Financial
%%   Technologies LLC, and Rabbit Technologies Ltd.
%%
%%   Portions created by LShift Ltd are Copyright (C) 2007-2010 LShift
%%   Ltd. Portions created by Cohesive Financial Technologies LLC are
%%   Copyright (C) 2007-2010 Cohesive Financial Technologies
%%   LLC. Portions created by Rabbit Technologies Ltd are Copyright
%%   (C) 2007-2010 Rabbit Technologies Ltd.
%%
%%   All Rights Reserved.
%%
%%   Contributor(s): ______________________________________.
%%

-module(rabbit_variable_queue).

-export([init/5, init/3, terminate/1, delete_and_terminate/1,
         purge/1, publish/3, publish_delivered/4, fetch/2, ack/2,
         tx_publish/4, tx_ack/3, tx_rollback/2, tx_commit/4,
         requeue/3, len/1, is_empty/1, dropwhile/2,
         set_ram_duration_target/2, ram_duration/1,
         needs_idle_timeout/1, idle_timeout/1, handle_pre_hibernate/1,
         status/1]).

-export([start/1, stop/0]).

%% exported for testing only
-export([start_msg_store/2, stop_msg_store/0]).

%%----------------------------------------------------------------------------
%% Definitions:

%% alpha: this is a message where both the message itself, and its
%%        position within the queue are held in RAM
%%
%% beta: this is a message where the message itself is only held on
%%        disk, but its position within the queue is held in RAM.
%%
%% gamma: this is a message where the message itself is only held on
%%        disk, but its position is both in RAM and on disk.
%%
%% delta: this is a collection of messages, represented by a single
%%        term, where the messages and their position are only held on
%%        disk.
%%
%% Note that for persistent messages, the message and its position
%% within the queue are always held on disk, *in addition* to being in
%% one of the above classifications.
%%
%% Also note that within this code, the term gamma never
%% appears. Instead, gammas are defined by betas who have had their
%% queue position recorded on disk.
%%
%% In general, messages move q1 -> q2 -> delta -> q3 -> q4, though
%% many of these steps are frequently skipped. q1 and q4 only hold
%% alphas, q2 and q3 hold both betas and gammas (as queues of queues,
%% using the bpqueue module where the block prefix determines whether
%% they're betas or gammas). When a message arrives, its
%% classification is determined. It is then added to the rightmost
%% appropriate queue.
%%
%% If a new message is determined to be a beta or gamma, q1 is
%% empty. If a new message is determined to be a delta, q1 and q2 are
%% empty (and actually q4 too).
%%
%% When removing messages from a queue, if q4 is empty then q3 is read
%% directly. If q3 becomes empty then the next segment's worth of
%% messages from delta are read into q3, reducing the size of
%% delta. If the queue is non empty, either q4 or q3 contain
%% entries. It is never permitted for delta to hold all the messages
%% in the queue.
%%
%% The duration indicated to us by the memory_monitor is used to
%% calculate, given our current ingress and egress rates, how many
%% messages we should hold in RAM. When we need to push alphas to
%% betas or betas to gammas, we favour writing out messages that are
%% further from the head of the queue. This minimises writes to disk,
%% as the messages closer to the tail of the queue stay in the queue
%% for longer, thus do not need to be replaced as quickly by sending
%% other messages to disk.
%%
%% Whilst messages are pushed to disk and forgotten from RAM as soon
%% as requested by a new setting of the queue RAM duration, the
%% inverse is not true: we only load messages back into RAM as
%% demanded as the queue is read from. Thus only publishes to the
%% queue will take up available spare capacity.
%%
%% When we report our duration to the memory monitor, we calculate
%% average ingress and egress rates over the last two samples, and
%% then calculate our duration based on the sum of the ingress and
%% egress rates. More than two samples could be used, but it's a
%% balance between responding quickly enough to changes in
%% producers/consumers versus ignoring temporary blips. The problem
%% with temporary blips is that with just a few queues, they can have
%% substantial impact on the calculation of the average duration and
%% hence cause unnecessary I/O. Another alternative is to increase the
%% amqqueue_process:RAM_DURATION_UPDATE_PERIOD to beyond 5
%% seconds. However, that then runs the risk of being too slow to
%% inform the memory monitor of changes. Thus a 5 second interval,
%% plus a rolling average over the last two samples seems to work
%% well in practice.
%%
%% The sum of the ingress and egress rates is used because the egress
%% rate alone is not sufficient. Adding in the ingress rate means that
%% queues which are being flooded by messages are given more memory,
%% resulting in them being able to process the messages faster (by
%% doing less I/O, or at least deferring it) and thus helping keep
%% their mailboxes empty and thus the queue as a whole is more
%% responsive. If such a queue also has fast but previously idle
%% consumers, the consumer can then start to be driven as fast as it
%% can go, whereas if only egress rate was being used, the incoming
%% messages may have to be written to disk and then read back in,
%% resulting in the hard disk being a bottleneck in driving the
%% consumers. Generally, we want to give Rabbit every chance of
%% getting rid of messages as fast as possible and remaining
%% responsive, and using only the egress rate impacts that goal.
%%
%% If a queue is full of transient messages, then the transition from
%% betas to deltas will be potentially very expensive as millions of
%% entries must be written to disk by the queue_index module. This can
%% badly stall the queue. In order to avoid this, the proportion of
%% gammas / (betas+gammas) must not be lower than (betas+gammas) /
%% (alphas+betas+gammas). As the queue grows or available memory
%% shrinks, the latter ratio increases, requiring the conversion of
%% more gammas to betas in order to maintain the invariant. At the
%% point at which betas and gammas must be converted to deltas, there
%% should be very few betas remaining, thus the transition is fast (no
%% work needs to be done for the gamma -> delta transition).
%%
%% The conversion of betas to gammas is done in batches of exactly
%% ?IO_BATCH_SIZE. This value should not be too small, otherwise the
%% frequent operations on the queues of q2 and q3 will not be
%% effectively amortised (switching the direction of queue access
%% defeats amortisation), nor should it be too big, otherwise
%% converting a batch stalls the queue for too long. Therefore, it
%% must be just right. ram_index_count is used here and is the number
%% of betas.
%%
%% The conversion from alphas to betas is also chunked, but only to
%% ensure no more than ?IO_BATCH_SIZE alphas are converted to betas at
%% any one time. This further smooths the effects of changes to the
%% target_ram_msg_count and ensures the queue remains responsive
%% even when there is a large amount of IO work to do. The
%% idle_timeout callback is utilised to ensure that conversions are
%% done as promptly as possible whilst ensuring the queue remains
%% responsive.
%%
%% In the queue we keep track of both messages that are pending
%% delivery and messages that are pending acks. This ensures that
%% purging (deleting the former) and deletion (deleting the former and
%% the latter) are both cheap and do require any scanning through qi
%% segments.
%%
%% Notes on Clean Shutdown
%% (This documents behaviour in variable_queue, queue_index and
%% msg_store.)
%%
%% In order to try to achieve as fast a start-up as possible, if a
%% clean shutdown occurs, we try to save out state to disk to reduce
%% work on startup. In the msg_store this takes the form of the
%% index_module's state, plus the file_summary ets table, and client
%% refs. In the VQ, this takes the form of the count of persistent
%% messages in the queue and references into the msg_stores. The
%% queue_index adds to these terms the details of its segments and
%% stores the terms in the queue directory.
%%
%% Two message stores are used. One is created for persistent messages
%% to durable queues that must survive restarts, and the other is used
%% for all other messages that just happen to need to be written to
%% disk. On start up we can therefore nuke the transient message
%% store, and be sure that the messages in the persistent store are
%% all that we need.
%%
%% The references to the msg_stores are there so that the msg_store
%% knows to only trust its saved state if all of the queues it was
%% previously talking to come up cleanly. Likewise, the queues
%% themselves (esp queue_index) skips work in init if all the queues
%% and msg_store were shutdown cleanly. This gives both good speed
%% improvements and also robustness so that if anything possibly went
%% wrong in shutdown (or there was subsequent manual tampering), all
%% messages and queues that can be recovered are recovered, safely.
%%
%% To delete transient messages lazily, the variable_queue, on
%% startup, stores the next_seq_id reported by the queue_index as the
%% transient_threshold. From that point on, whenever it's reading a
%% message off disk via the queue_index, if the seq_id is below this
%% threshold and the message is transient then it drops the message
%% (the message itself won't exist on disk because it would have been
%% stored in the transient msg_store which would have had its saved
%% state nuked on startup). This avoids the expensive operation of
%% scanning the entire queue on startup in order to delete transient
%% messages that were only pushed to disk to save memory.
%%
%%----------------------------------------------------------------------------

-behaviour(rabbit_backing_queue).

-record(vqstate,
        { q1,
          q2,
          delta,
          q3,
          q4,
          next_seq_id,
          pending_ack,
          index_state,
          msg_store_clients,
          on_sync,
          durable,
          transient_threshold,

          len,
          persistent_count,

          duration_target,
          target_ram_msg_count,
          ram_msg_count,
          ram_msg_count_prev,
          ram_index_count,
          out_counter,
          in_counter,
          rates,
          msgs_on_disk,
          msg_indices_on_disk,
          unconfirmed
        }).

-record(rates, { egress, ingress, avg_egress, avg_ingress, timestamp }).

-record(msg_status,
        { seq_id,
          guid,
          msg,
          is_persistent,
          is_delivered,
          msg_on_disk,
          index_on_disk,
          msg_props
         }).

-record(delta,
        { start_seq_id, %% start_seq_id is inclusive
          count,
          end_seq_id    %% end_seq_id is exclusive
         }).

-record(tx, { pending_messages, pending_acks }).

-record(sync, { acks_persistent, acks_all, pubs, funs }).

%% When we discover, on publish, that we should write some indices to
%% disk for some betas, the RAM_INDEX_BATCH_SIZE sets the number of
%% betas that we must be due to write indices for before we do any
%% work at all. This is both a minimum and a maximum - we don't write
%% fewer than RAM_INDEX_BATCH_SIZE indices out in one go, and we don't
%% write more - we can always come back on the next publish to do
%% more.
-define(IO_BATCH_SIZE, 64).
-define(PERSISTENT_MSG_STORE, msg_store_persistent).
-define(TRANSIENT_MSG_STORE,  msg_store_transient).

-include("rabbit.hrl").

%%----------------------------------------------------------------------------

-ifdef(use_specs).

-type(timestamp() :: {non_neg_integer(), non_neg_integer(), non_neg_integer()}).
-type(seq_id()  :: non_neg_integer()).
-type(ack()     :: seq_id() | 'blank_ack').

-type(rates() :: #rates { egress      :: {timestamp(), non_neg_integer()},
                          ingress     :: {timestamp(), non_neg_integer()},
                          avg_egress  :: float(),
                          avg_ingress :: float(),
                          timestamp   :: timestamp() }).

-type(delta() :: #delta { start_seq_id :: non_neg_integer(),
                          count        :: non_neg_integer (),
                          end_seq_id   :: non_neg_integer() }).

-type(sync() :: #sync { acks_persistent :: [[seq_id()]],
                        acks_all        :: [[seq_id()]],
                        pubs            :: [{message_properties_transformer(),
                                             [rabbit_types:basic_message()]}],
                        funs            :: [fun (() -> any())] }).

-type(state() :: #vqstate {
             q1                   :: queue(),
             q2                   :: bpqueue:bpqueue(),
             delta                :: delta(),
             q3                   :: bpqueue:bpqueue(),
             q4                   :: queue(),
             next_seq_id          :: seq_id(),
             pending_ack          :: dict:dictionary(),
             index_state          :: any(),
             msg_store_clients    :: 'undefined' | {{any(), binary()},
                                                    {any(), binary()}},
             on_sync              :: sync(),
             durable              :: boolean(),

             len                  :: non_neg_integer(),
             persistent_count     :: non_neg_integer(),

             transient_threshold  :: non_neg_integer(),
             duration_target      :: number() | 'infinity',
             target_ram_msg_count :: non_neg_integer() | 'infinity',
             ram_msg_count        :: non_neg_integer(),
             ram_msg_count_prev   :: non_neg_integer(),
             ram_index_count      :: non_neg_integer(),
             out_counter          :: non_neg_integer(),
             in_counter           :: non_neg_integer(),
             rates                :: rates(),
             msgs_on_disk         :: gb_set(),
             msg_indices_on_disk  :: gb_set(),
             unconfirmed          :: gb_set()}).

-include("rabbit_backing_queue_spec.hrl").

-endif.

-define(BLANK_DELTA, #delta { start_seq_id = undefined,
                              count        = 0,
                              end_seq_id   = undefined }).
-define(BLANK_DELTA_PATTERN(Z), #delta { start_seq_id = Z,
                                         count        = 0,
                                         end_seq_id   = Z }).

-define(BLANK_SYNC, #sync { acks_persistent = [],
                            acks_all        = [],
                            pubs            = [],
                            funs            = [] }).

%%----------------------------------------------------------------------------
%% Public API
%%----------------------------------------------------------------------------

start(DurableQueues) ->
    {AllTerms, StartFunState} = rabbit_queue_index:recover(DurableQueues),
    start_msg_store(
      [Ref || Terms <- AllTerms,
              begin
                  Ref = proplists:get_value(persistent_ref, Terms),
                  Ref =/= undefined
              end],
      StartFunState).

stop() -> stop_msg_store().

start_msg_store(Refs, StartFunState) ->
    ok = rabbit_sup:start_child(?TRANSIENT_MSG_STORE, rabbit_msg_store,
                                [?TRANSIENT_MSG_STORE, rabbit_mnesia:dir(),
                                 undefined,  {fun (ok) -> finished end, ok}]),
    ok = rabbit_sup:start_child(?PERSISTENT_MSG_STORE, rabbit_msg_store,
                                [?PERSISTENT_MSG_STORE, rabbit_mnesia:dir(),
                                 Refs, StartFunState]).

stop_msg_store() ->
    ok = rabbit_sup:stop_child(?PERSISTENT_MSG_STORE),
    ok = rabbit_sup:stop_child(?TRANSIENT_MSG_STORE).

init(QueueName, IsDurable, Recover) ->
    Self = self(),
    init(QueueName, IsDurable, Recover,
         fun (Guids) -> msgs_written_to_disk(Self, Guids) end,
         fun (Guids) -> msg_indices_written_to_disk(Self, Guids) end).

init(QueueName, IsDurable, Recover,
     MsgOnDiskFun, MsgIdxOnDiskFun) ->
    {DeltaCount, Terms, IndexState} =
        rabbit_queue_index:init(
          QueueName, Recover,
          rabbit_msg_store:successfully_recovered_state(?PERSISTENT_MSG_STORE),
          fun (Guid) ->
                  rabbit_msg_store:contains(?PERSISTENT_MSG_STORE, Guid)
          end,
          MsgIdxOnDiskFun),
    {LowSeqId, NextSeqId, IndexState1} = rabbit_queue_index:bounds(IndexState),

    {PRef, TRef, Terms1} =
        case [persistent_ref, transient_ref] -- proplists:get_keys(Terms) of
            [] -> {proplists:get_value(persistent_ref, Terms),
                   proplists:get_value(transient_ref, Terms),
                   Terms};
            _  -> {rabbit_guid:guid(), rabbit_guid:guid(), []}
        end,
    DeltaCount1 = proplists:get_value(persistent_count, Terms1, DeltaCount),
    Delta = case DeltaCount1 == 0 andalso DeltaCount /= undefined of
                true  -> ?BLANK_DELTA;
                false -> #delta { start_seq_id = LowSeqId,
                                  count        = DeltaCount1,
                                  end_seq_id   = NextSeqId }
            end,
    Now = now(),

    PersistentClient =
        case IsDurable of
            true  -> rabbit_msg_store:client_init(?PERSISTENT_MSG_STORE, PRef,
                                                  MsgOnDiskFun);
            false -> undefined
        end,
    TransientClient  =
        rabbit_msg_store:client_init(?TRANSIENT_MSG_STORE, TRef, undefined),

    State = #vqstate {
      q1                   = queue:new(),
      q2                   = bpqueue:new(),
      delta                = Delta,
      q3                   = bpqueue:new(),
      q4                   = queue:new(),
      next_seq_id          = NextSeqId,
      pending_ack          = dict:new(),
      index_state          = IndexState1,
      msg_store_clients    = {{PersistentClient, PRef},
                              {TransientClient, TRef}},
      on_sync              = ?BLANK_SYNC,
      durable              = IsDurable,
      transient_threshold  = NextSeqId,

      len                  = DeltaCount1,
      persistent_count     = DeltaCount1,

      duration_target      = infinity,
      target_ram_msg_count = infinity,
      ram_msg_count        = 0,
      ram_msg_count_prev   = 0,
      ram_index_count      = 0,
      out_counter          = 0,
      in_counter           = 0,
      rates                = #rates { egress      = {Now, 0},
                                      ingress     = {Now, DeltaCount1},
                                      avg_egress  = 0.0,
                                      avg_ingress = 0.0,
                                      timestamp   = Now },
      msgs_on_disk         = gb_sets:new(),
      msg_indices_on_disk  = gb_sets:new(),
      unconfirmed          = gb_sets:new() },
    a(maybe_deltas_to_betas(State)).

terminate(State) ->
    State1 = #vqstate { persistent_count  = PCount,
                        index_state       = IndexState,
                        msg_store_clients = {{MSCStateP, PRef},
                                             {MSCStateT, TRef}} } =
        remove_pending_ack(true, tx_commit_index(State)),
    case MSCStateP of
        undefined -> ok;
        _         -> rabbit_msg_store:client_terminate(
                       MSCStateP, ?PERSISTENT_MSG_STORE)
    end,
    rabbit_msg_store:client_terminate(MSCStateT, ?TRANSIENT_MSG_STORE),
    Terms = [{persistent_ref, PRef},
             {transient_ref, TRef},
             {persistent_count, PCount}],
    a(State1 #vqstate { index_state       = rabbit_queue_index:terminate(
                                              Terms, IndexState),
                        msg_store_clients = undefined }).

%% the only difference between purge and delete is that delete also
%% needs to delete everything that's been delivered and not ack'd.
delete_and_terminate(State) ->
    %% TODO: there is no need to interact with qi at all - which we do
    %% as part of 'purge' and 'remove_pending_ack', other than
    %% deleting it.
    {_PurgeCount, State1} = purge(State),
    State2 = #vqstate { index_state         = IndexState,
                        msg_store_clients   = {{MSCStateP, PRef},
                                               {MSCStateT, TRef}} } =
        remove_pending_ack(false, State1),
    IndexState1 = rabbit_queue_index:delete_and_terminate(IndexState),
    case MSCStateP of
        undefined -> ok;
        _         -> rabbit_msg_store:client_delete_and_terminate(
                       MSCStateP, ?PERSISTENT_MSG_STORE, PRef)
    end,
    rabbit_msg_store:client_delete_and_terminate(
      MSCStateT, ?TRANSIENT_MSG_STORE, TRef),
    a(State2 #vqstate { index_state       = IndexState1,
                        msg_store_clients = undefined }).

purge(State = #vqstate { q4               = Q4,
                         index_state      = IndexState,
                         len              = Len,
                         persistent_count = PCount }) ->
    %% TODO: when there are no pending acks, which is a common case,
    %% we could simply wipe the qi instead of issuing delivers and
    %% acks for all the messages.
    {LensByStore, IndexState1} = remove_queue_entries(
                                   fun rabbit_misc:queue_fold/3, Q4,
                                   orddict:new(), IndexState),
    {LensByStore1, State1 = #vqstate { q1 = Q1, index_state = IndexState2 }} =
        purge_betas_and_deltas(LensByStore,
                               State #vqstate { q4          = queue:new(),
                                                index_state = IndexState1 }),
    {LensByStore2, IndexState3} = remove_queue_entries(
                                    fun rabbit_misc:queue_fold/3, Q1,
                                    LensByStore1, IndexState2),
    PCount1 = PCount - find_persistent_count(LensByStore2),
    {Len, a(State1 #vqstate { q1               = queue:new(),
                              index_state      = IndexState3,
                              len              = 0,
                              ram_msg_count    = 0,
                              ram_index_count  = 0,
                              persistent_count = PCount1 })}.

publish(Msg, MsgProps, State) ->
    {_SeqId, State1} = publish(Msg, MsgProps, false, false, State),
    a(reduce_memory_use(State1)).

publish_delivered(false, _Msg, _MsgProps, State = #vqstate { len = 0 }) ->
    {blank_ack, a(State)};
publish_delivered(true, Msg = #basic_message { is_persistent = IsPersistent,
                                               guid = Guid },
                  MsgProps = #message_properties { needs_confirming = NeedsConfirming },
                  State = #vqstate { len              = 0,
                                     next_seq_id      = SeqId,
                                     out_counter      = OutCount,
                                     in_counter       = InCount,
                                     persistent_count = PCount,
                                     pending_ack      = PA,
                                     durable          = IsDurable,
                                     unconfirmed      = Unconfirmed }) ->
    IsPersistent1 = IsDurable andalso IsPersistent,
    MsgStatus = (msg_status(IsPersistent1, SeqId, Msg, MsgProps))
        #msg_status { is_delivered = true },
    {MsgStatus1, State1} = maybe_write_to_disk(false, false, MsgStatus, State),
    PA1 = record_pending_ack(m(MsgStatus1), PA),
    PCount1 = PCount + one_if(IsPersistent1),
    Unconfirmed1 = gb_sets_maybe_insert(NeedsConfirming, Guid, Unconfirmed),
    {SeqId, a(State1 #vqstate { next_seq_id      = SeqId    + 1,
                                out_counter      = OutCount + 1,
                                in_counter       = InCount  + 1,
                                persistent_count = PCount1,
                                pending_ack      = PA1,
                                unconfirmed      = Unconfirmed1 })}.

dropwhile(Pred, State) ->
    {_OkOrEmpty, State1} = dropwhile1(Pred, State),
    State1.

dropwhile1(Pred, State) ->
    internal_queue_out(
      fun(MsgStatus = #msg_status { msg_props = MsgProps }, State1) ->
              case Pred(MsgProps) of
                  true ->
                      {_, State2} = internal_fetch(false, MsgStatus, State1),
                      dropwhile1(Pred, State2);
                  false ->
                      %% message needs to go back into Q4 (or maybe go
                      %% in for the first time if it was loaded from
                      %% Q3). Also the msg contents might not be in
                      %% RAM, so read them in now
                      {MsgStatus1, State2 = #vqstate { q4 = Q4 }} =
                          read_msg(MsgStatus, State1),
                      {ok, State2 #vqstate {q4 = queue:in_r(MsgStatus1, Q4) }}
              end
      end, State).

fetch(AckRequired, State) ->
    internal_queue_out(
      fun(MsgStatus, State1) ->
              %% it's possible that the message wasn't read from disk
              %% at this point, so read it in.
              {MsgStatus1, State2} = read_msg(MsgStatus, State1),
              internal_fetch(AckRequired, MsgStatus1, State2)
      end, State).

internal_queue_out(Fun, State = #vqstate { q4 = Q4 }) ->
    case queue:out(Q4) of
        {empty, _Q4} ->
            case fetch_from_q3(State) of
                {empty, State1} = Result      -> a(State1), Result;
                {loaded, {MsgStatus, State1}} -> Fun(MsgStatus, State1)
            end;
        {{value, MsgStatus}, Q4a} ->
            Fun(MsgStatus, State #vqstate { q4 = Q4a })
    end.

read_msg(MsgStatus = #msg_status { msg           = undefined,
                                   guid          = Guid,
                                   is_persistent = IsPersistent },
         State = #vqstate { ram_msg_count     = RamMsgCount,
                            msg_store_clients = MSCState}) ->
    {{ok, Msg = #basic_message {}}, MSCState1} =
        read_from_msg_store(MSCState, IsPersistent, Guid),
    {MsgStatus #msg_status { msg = Msg },
     State #vqstate { ram_msg_count     = RamMsgCount + 1,
                      msg_store_clients = MSCState1 }};
read_msg(MsgStatus, State) ->
    {MsgStatus, State}.

internal_fetch(AckRequired, MsgStatus = #msg_status {
                              seq_id        = SeqId,
                              guid          = Guid,
                              msg           = Msg,
                              is_persistent = IsPersistent,
                              is_delivered  = IsDelivered,
                              msg_on_disk   = MsgOnDisk,
                              index_on_disk = IndexOnDisk },
               State = #vqstate {ram_msg_count    = RamMsgCount,
                                 out_counter      = OutCount,
                                 index_state      = IndexState,
                                 len              = Len,
                                 persistent_count = PCount,
                                 pending_ack      = PA }) ->
    %% 1. Mark it delivered if necessary
    IndexState1 = maybe_write_delivered(
                    IndexOnDisk andalso not IsDelivered,
                    SeqId, IndexState),

    %% 2. Remove from msg_store and queue index, if necessary
    MsgStore = find_msg_store(IsPersistent),
    Rem = fun () -> ok = rabbit_msg_store:remove(MsgStore, [Guid]) end,
    Ack = fun () -> rabbit_queue_index:ack([SeqId], IndexState1) end,
    IndexState2 =
        case {AckRequired, MsgOnDisk, IndexOnDisk, IsPersistent} of
            {false, true, false,     _} -> Rem(), IndexState1;
            {false, true,  true,     _} -> Rem(), Ack();
            { true, true,  true, false} -> Ack();
            _                           -> IndexState1
        end,

    %% 3. If an ack is required, add something sensible to PA
    {AckTag, PA1} = case AckRequired of
                        true  -> PA2 = record_pending_ack(
                                         MsgStatus #msg_status {
                                           is_delivered = true }, PA),
                                 {SeqId, PA2};
                        false -> {blank_ack, PA}
                    end,

    PCount1 = PCount - one_if(IsPersistent andalso not AckRequired),
    Len1 = Len - 1,
    RamMsgCount1 = RamMsgCount - one_if(Msg =/= undefined),

    {{Msg, IsDelivered, AckTag, Len1},
     a(State #vqstate { ram_msg_count    = RamMsgCount1,
                        out_counter      = OutCount + 1,
                        index_state      = IndexState2,
                        len              = Len1,
                        persistent_count = PCount1,
                        pending_ack      = PA1 })}.

ack(AckTags, State) ->
    {Guids, State1} = ack(fun rabbit_msg_store:remove/2,
                          fun (_AckEntry, State1) -> State1 end,
                          AckTags, State),
    {Guids, a(State1)}.

tx_publish(Txn, Msg = #basic_message { is_persistent = IsPersistent }, MsgProps,
           State = #vqstate { durable           = IsDurable,
                              msg_store_clients = MSCState }) ->
    Tx = #tx { pending_messages = Pubs } = lookup_tx(Txn),
    store_tx(Txn, Tx #tx { pending_messages = [{Msg, MsgProps} | Pubs] }),
    a(case IsPersistent andalso IsDurable of
          true  -> MsgStatus = msg_status(true, undefined, Msg, MsgProps),
                   {#msg_status { msg_on_disk = true }, MSCState1} =
                       maybe_write_msg_to_disk(false, MsgStatus, MSCState),
                   State #vqstate { msg_store_clients = MSCState1 };
          false -> State
      end).

tx_ack(Txn, AckTags, State) ->
    Tx = #tx { pending_acks = Acks } = lookup_tx(Txn),
    store_tx(Txn, Tx #tx { pending_acks = [AckTags | Acks] }),
    State.

tx_rollback(Txn, State = #vqstate { durable = IsDurable }) ->
    #tx { pending_acks = AckTags, pending_messages = Pubs } = lookup_tx(Txn),
    erase_tx(Txn),
    ok = case IsDurable of
             true  -> rabbit_msg_store:remove(?PERSISTENT_MSG_STORE,
                                              persistent_guids(Pubs));
             false -> ok
         end,
    {lists:append(AckTags), a(State)}.

tx_commit(Txn, Fun, MsgPropsFun, State = #vqstate { durable = IsDurable }) ->
    #tx { pending_acks = AckTags, pending_messages = Pubs } = lookup_tx(Txn),
    erase_tx(Txn),
    AckTags1 = lists:append(AckTags),
    PersistentGuids = persistent_guids(Pubs),
    HasPersistentPubs = PersistentGuids =/= [],
    {AckTags1,
     a(case IsDurable andalso HasPersistentPubs of
           true  -> ok = rabbit_msg_store:sync(
                           ?PERSISTENT_MSG_STORE, PersistentGuids,
                           msg_store_callback(PersistentGuids, Pubs, AckTags1,
                                              Fun, MsgPropsFun)),
                    State;
           false -> tx_commit_post_msg_store(HasPersistentPubs, Pubs, AckTags1,
                                             Fun, MsgPropsFun, State)
       end)}.

requeue(AckTags, MsgPropsFun, State) ->
    {_Guids, State1} =
        ack(fun rabbit_msg_store:release/2,
            fun (#msg_status { msg = Msg, msg_props = MsgProps }, State1) ->
                    {_SeqId, State2} = publish(Msg, MsgPropsFun(MsgProps),
                                               true, false, State1),
                    State2;
                ({IsPersistent, Guid, MsgProps}, State1) ->
                    #vqstate { msg_store_clients = MSCState } = State1,
                    {{ok, Msg = #basic_message{}}, MSCState1} =
                        read_from_msg_store(MSCState, IsPersistent, Guid),
                    State2 = State1 #vqstate { msg_store_clients = MSCState1 },
                    {_SeqId, State3} = publish(Msg, MsgPropsFun(MsgProps),
                                               true, true, State2),
                    State3
            end,
            AckTags, State),
    a(reduce_memory_use(State1)).

len(#vqstate { len = Len }) -> Len.

is_empty(State) -> 0 == len(State).

set_ram_duration_target(DurationTarget,
                        State = #vqstate {
                          rates = #rates { avg_egress  = AvgEgressRate,
                                           avg_ingress = AvgIngressRate },
                          target_ram_msg_count = TargetRamMsgCount }) ->
    Rate = AvgEgressRate + AvgIngressRate,
    TargetRamMsgCount1 =
        case DurationTarget of
            infinity  -> infinity;
            _         -> trunc(DurationTarget * Rate) %% msgs = sec * msgs/sec
        end,
    State1 = State #vqstate { target_ram_msg_count = TargetRamMsgCount1,
                              duration_target      = DurationTarget },
    a(case TargetRamMsgCount1 == infinity orelse
          (TargetRamMsgCount =/= infinity andalso
           TargetRamMsgCount1 >= TargetRamMsgCount) of
          true  -> State1;
          false -> reduce_memory_use(State1)
      end).

ram_duration(State = #vqstate {
               rates              = #rates { egress    = Egress,
                                             ingress   = Ingress,
                                             timestamp = Timestamp } = Rates,
               in_counter         = InCount,
               out_counter        = OutCount,
               ram_msg_count      = RamMsgCount,
               duration_target    = DurationTarget,
               ram_msg_count_prev = RamMsgCountPrev }) ->
    Now = now(),
    {AvgEgressRate,   Egress1} = update_rate(Now, Timestamp, OutCount, Egress),
    {AvgIngressRate, Ingress1} = update_rate(Now, Timestamp, InCount, Ingress),

    Duration = %% msgs / (msgs/sec) == sec
        case AvgEgressRate == 0 andalso AvgIngressRate == 0 of
            true  -> infinity;
            false -> (RamMsgCountPrev + RamMsgCount) /
                         (2 * (AvgEgressRate + AvgIngressRate))
        end,

    {Duration, set_ram_duration_target(
                 DurationTarget,
                 State #vqstate {
                   rates              = Rates #rates {
                                          egress      = Egress1,
                                          ingress     = Ingress1,
                                          avg_egress  = AvgEgressRate,
                                          avg_ingress = AvgIngressRate,
                                          timestamp   = Now },
                   in_counter         = 0,
                   out_counter        = 0,
                   ram_msg_count_prev = RamMsgCount })}.

needs_idle_timeout(State = #vqstate { on_sync = ?BLANK_SYNC }) ->
    {Res, _State} = reduce_memory_use(fun (_Quota, State1) -> State1 end,
                                      fun (_Quota, State1) -> State1 end,
                                      fun (State1)         -> State1 end,
                                      State),
    Res;
needs_idle_timeout(_State) ->
    true.

idle_timeout(State) -> a(reduce_memory_use(tx_commit_index(State))).

handle_pre_hibernate(State = #vqstate { index_state = IndexState }) ->
    State #vqstate { index_state = rabbit_queue_index:flush(IndexState) }.

status(#vqstate { q1 = Q1, q2 = Q2, delta = Delta, q3 = Q3, q4 = Q4,
                  len                  = Len,
                  pending_ack          = PA,
                  on_sync              = #sync { funs = From },
                  target_ram_msg_count = TargetRamMsgCount,
                  ram_msg_count        = RamMsgCount,
                  ram_index_count      = RamIndexCount,
                  next_seq_id          = NextSeqId,
                  persistent_count     = PersistentCount,
                  rates                = #rates {
                    avg_egress  = AvgEgressRate,
                    avg_ingress = AvgIngressRate } }) ->
    [ {q1                   , queue:len(Q1)},
      {q2                   , bpqueue:len(Q2)},
      {delta                , Delta},
      {q3                   , bpqueue:len(Q3)},
      {q4                   , queue:len(Q4)},
      {len                  , Len},
      {pending_acks         , dict:size(PA)},
      {outstanding_txns     , length(From)},
      {target_ram_msg_count , TargetRamMsgCount},
      {ram_msg_count        , RamMsgCount},
      {ram_index_count      , RamIndexCount},
      {next_seq_id          , NextSeqId},
      {persistent_count     , PersistentCount},
      {avg_egress_rate      , AvgEgressRate},
      {avg_ingress_rate     , AvgIngressRate} ].

%%----------------------------------------------------------------------------
%% Minor helpers
%%----------------------------------------------------------------------------

a(State = #vqstate { q1 = Q1, q2 = Q2, delta = Delta, q3 = Q3, q4 = Q4,
                     len                  = Len,
                     persistent_count     = PersistentCount,
                     ram_msg_count        = RamMsgCount,
                     ram_index_count      = RamIndexCount }) ->
    E1 = queue:is_empty(Q1),
    E2 = bpqueue:is_empty(Q2),
    ED = Delta#delta.count == 0,
    E3 = bpqueue:is_empty(Q3),
    E4 = queue:is_empty(Q4),
    LZ = Len == 0,

    true = E1 or not E3,
    true = E2 or not ED,
    true = ED or not E3,
    true = LZ == (E3 and E4),

    true = Len             >= 0,
    true = PersistentCount >= 0,
    true = RamMsgCount     >= 0,
    true = RamIndexCount   >= 0,

    State.

m(MsgStatus = #msg_status { msg           = Msg,
                            is_persistent = IsPersistent,
                            msg_on_disk   = MsgOnDisk,
                            index_on_disk = IndexOnDisk }) ->
    true = (not IsPersistent) or IndexOnDisk,
    true = (not IndexOnDisk) or MsgOnDisk,
    true = (Msg =/= undefined) or MsgOnDisk,

    MsgStatus.

one_if(true ) -> 1;
one_if(false) -> 0.

cons_if(true,   E, L) -> [E | L];
cons_if(false, _E, L) -> L.

gb_sets_maybe_insert(false, _Val, Set) -> Set;
gb_sets_maybe_insert(true,  Val,  Set) -> gb_sets:insert(Val, Set).

msg_status(IsPersistent, SeqId, Msg = #basic_message { guid = Guid },
           MsgProps) ->
    #msg_status { seq_id = SeqId, guid = Guid, msg = Msg,
                  is_persistent = IsPersistent, is_delivered = false,
                  msg_on_disk = false, index_on_disk = false,
                  msg_props = MsgProps }.

find_msg_store(true)  -> ?PERSISTENT_MSG_STORE;
find_msg_store(false) -> ?TRANSIENT_MSG_STORE.

with_msg_store_state({{MSCStateP, PRef}, MSCStateT}, true, Fun) ->
    {Result, MSCStateP1} = Fun(?PERSISTENT_MSG_STORE, MSCStateP),
    {Result, {{MSCStateP1, PRef}, MSCStateT}};
with_msg_store_state({MSCStateP, {MSCStateT, TRef}}, false, Fun) ->
    {Result, MSCStateT1} = Fun(?TRANSIENT_MSG_STORE, MSCStateT),
    {Result, {MSCStateP, {MSCStateT1, TRef}}}.

read_from_msg_store(MSCState, IsPersistent, Guid) ->
    with_msg_store_state(
      MSCState, IsPersistent,
      fun (MsgStore, MSCState1) ->
              rabbit_msg_store:read(MsgStore, Guid, MSCState1)
      end).

maybe_write_delivered(false, _SeqId, IndexState) ->
    IndexState;
maybe_write_delivered(true, SeqId, IndexState) ->
    rabbit_queue_index:deliver([SeqId], IndexState).

lookup_tx(Txn) -> case get({txn, Txn}) of
                      undefined -> #tx { pending_messages = [],
                                         pending_acks     = [] };
                      V         -> V
                  end.

store_tx(Txn, Tx) -> put({txn, Txn}, Tx).

erase_tx(Txn) -> erase({txn, Txn}).

persistent_guids(Pubs) ->
    [Guid || {#basic_message { guid          = Guid,
                               is_persistent = true }, _MsgProps} <- Pubs].

betas_from_index_entries(List, TransientThreshold, IndexState) ->
    {Filtered, Delivers, Acks} =
        lists:foldr(
          fun ({Guid, SeqId, MsgProps, IsPersistent, IsDelivered},
               {Filtered1, Delivers1, Acks1}) ->
                  case SeqId < TransientThreshold andalso not IsPersistent of
                      true  -> {Filtered1,
                                cons_if(not IsDelivered, SeqId, Delivers1),
                                [SeqId | Acks1]};
                      false -> {[m(#msg_status { msg           = undefined,
                                                 guid          = Guid,
                                                 seq_id        = SeqId,
                                                 is_persistent = IsPersistent,
                                                 is_delivered  = IsDelivered,
                                                 msg_on_disk   = true,
                                                 index_on_disk = true,
                                                 msg_props     = MsgProps
                                               }) | Filtered1],
                                Delivers1,
                                Acks1}
                  end
          end, {[], [], []}, List),
    {bpqueue:from_list([{true, Filtered}]),
     rabbit_queue_index:ack(Acks,
                            rabbit_queue_index:deliver(Delivers, IndexState))}.

%% the first arg is the older delta
combine_deltas(?BLANK_DELTA_PATTERN(X), ?BLANK_DELTA_PATTERN(Y)) ->
    ?BLANK_DELTA;
combine_deltas(?BLANK_DELTA_PATTERN(X), #delta { start_seq_id = Start,
                                                 count        = Count,
                                                 end_seq_id   = End } = B) ->
    true = Start + Count =< End, %% ASSERTION
    B;
combine_deltas(#delta { start_seq_id = Start,
                        count        = Count,
                        end_seq_id   = End } = A, ?BLANK_DELTA_PATTERN(Y)) ->
    true = Start + Count =< End, %% ASSERTION
    A;
combine_deltas(#delta { start_seq_id = StartLow,
                        count        = CountLow,
                        end_seq_id   = EndLow },
               #delta { start_seq_id = StartHigh,
                        count        = CountHigh,
                        end_seq_id   = EndHigh }) ->
    Count = CountLow + CountHigh,
    true = (StartLow =< StartHigh) %% ASSERTIONS
        andalso ((StartLow + CountLow) =< EndLow)
        andalso ((StartHigh + CountHigh) =< EndHigh)
        andalso ((StartLow + Count) =< EndHigh),
    #delta { start_seq_id = StartLow, count = Count, end_seq_id = EndHigh }.

beta_fold(Fun, Init, Q) ->
    bpqueue:foldr(fun (_Prefix, Value, Acc) -> Fun(Value, Acc) end, Init, Q).

update_rate(Now, Then, Count, {OThen, OCount}) ->
    %% avg over the current period and the previous
    {1000000.0 * (Count + OCount) / timer:now_diff(Now, OThen), {Then, Count}}.

%%----------------------------------------------------------------------------
%% Internal major helpers for Public API
%%----------------------------------------------------------------------------

msg_store_callback(PersistentGuids, Pubs, AckTags, Fun, MsgPropsFun) ->
    Self = self(),
    F = fun () -> rabbit_amqqueue:maybe_run_queue_via_backing_queue(
                    Self, fun (StateN) -> tx_commit_post_msg_store(
                                            true, Pubs, AckTags,
                                            Fun, MsgPropsFun, StateN)
                          end)
        end,
    fun () -> spawn(fun () -> ok = rabbit_misc:with_exit_handler(
                                     fun () -> rabbit_msg_store:remove(
                                                 ?PERSISTENT_MSG_STORE,
                                                 PersistentGuids)
                                     end, F)
                    end)
    end.

tx_commit_post_msg_store(HasPersistentPubs, Pubs, AckTags, Fun, MsgPropsFun,
                         State = #vqstate {
                           on_sync     = OnSync = #sync {
                                           acks_persistent = SPAcks,
                                           acks_all        = SAcks,
                                           pubs            = SPubs,
                                           funs            = SFuns },
                           pending_ack = PA,
                           durable     = IsDurable }) ->
    PersistentAcks =
        case IsDurable of
            true  -> [AckTag || AckTag <- AckTags,
                                case dict:fetch(AckTag, PA) of
                                    #msg_status {} ->
                                        false;
                                    {IsPersistent, _Guid, _MsgProps} ->
                                        IsPersistent
                                end];
            false -> []
        end,
    case IsDurable andalso (HasPersistentPubs orelse PersistentAcks =/= []) of
        true  -> State #vqstate {
                   on_sync = #sync {
                     acks_persistent = [PersistentAcks | SPAcks],
                     acks_all        = [AckTags | SAcks],
                     pubs            = [{MsgPropsFun, Pubs} | SPubs],
                     funs            = [Fun | SFuns] }};
        false -> State1 = tx_commit_index(
                            State #vqstate {
                              on_sync = #sync {
                                acks_persistent = [],
                                acks_all        = [AckTags],
                                pubs            = [{MsgPropsFun, Pubs}],
                                funs            = [Fun] } }),
                 State1 #vqstate { on_sync = OnSync }
    end.

tx_commit_index(State = #vqstate { on_sync = ?BLANK_SYNC }) ->
    State;
tx_commit_index(State = #vqstate { on_sync = #sync {
                                     acks_persistent = SPAcks,
                                     acks_all        = SAcks,
                                     pubs            = SPubs,
                                     funs            = SFuns },
                                   durable = IsDurable }) ->
    PAcks = lists:append(SPAcks),
    Acks  = lists:append(SAcks),
<<<<<<< HEAD
    Pubs  = [{Msg, Fun(MsgProps)} || {Fun, PubsN}    <- lists:reverse(SPubs),
                                     {Msg, MsgProps} <- lists:reverse(PubsN)],
=======
    {_Guids, NewState} = ack(Acks, State),
    Pubs  = lists:foldl(fun({Fun, PubsN}, OuterAcc) ->
                                lists:foldl(fun({Msg, MsgProps}, Acc) ->
                                                    [{Msg, Fun(MsgProps)} | Acc]
                                            end, OuterAcc, PubsN)
                        end, [], SPubs),
>>>>>>> 6acde84c
    {SeqIds, State1 = #vqstate { index_state = IndexState }} =
        lists:foldl(
          fun ({Msg = #basic_message { is_persistent = IsPersistent },
                MsgProps},
               {SeqIdsAcc, State2}) ->
                  IsPersistent1 = IsDurable andalso IsPersistent,
                  {SeqId, State3} =
                      publish(Msg, MsgProps, false, IsPersistent1, State2),
                  {cons_if(IsPersistent1, SeqId, SeqIdsAcc), State3}
          end, {PAcks, NewState}, Pubs),
    IndexState1 = rabbit_queue_index:sync(SeqIds, IndexState),
    [ Fun() || Fun <- lists:reverse(SFuns) ],
    reduce_memory_use(
      State1 #vqstate { index_state = IndexState1, on_sync = ?BLANK_SYNC }).

purge_betas_and_deltas(LensByStore,
                       State = #vqstate { q3          = Q3,
                                          index_state = IndexState }) ->
    case bpqueue:is_empty(Q3) of
        true  -> {LensByStore, State};
        false -> {LensByStore1, IndexState1} = remove_queue_entries(
                                                 fun beta_fold/3, Q3,
                                                 LensByStore, IndexState),
                 purge_betas_and_deltas(LensByStore1,
                                        maybe_deltas_to_betas(
                                          State #vqstate {
                                            q3          = bpqueue:new(),
                                            index_state = IndexState1 }))
    end.

remove_queue_entries(Fold, Q, LensByStore, IndexState) ->
    {GuidsByStore, Delivers, Acks} =
        Fold(fun remove_queue_entries1/2, {orddict:new(), [], []}, Q),
    ok = orddict:fold(fun (MsgStore, Guids, ok) ->
                              rabbit_msg_store:remove(MsgStore, Guids)
                      end, ok, GuidsByStore),
    {sum_guids_by_store_to_len(LensByStore, GuidsByStore),
     rabbit_queue_index:ack(Acks,
                            rabbit_queue_index:deliver(Delivers, IndexState))}.

remove_queue_entries1(
  #msg_status { guid = Guid, seq_id = SeqId,
                is_delivered = IsDelivered, msg_on_disk = MsgOnDisk,
                index_on_disk = IndexOnDisk, is_persistent = IsPersistent },
  {GuidsByStore, Delivers, Acks}) ->
    {case MsgOnDisk of
         true  -> rabbit_misc:orddict_cons(find_msg_store(IsPersistent), Guid,
                                           GuidsByStore);
         false -> GuidsByStore
     end,
     cons_if(IndexOnDisk andalso not IsDelivered, SeqId, Delivers),
     cons_if(IndexOnDisk, SeqId, Acks)}.

sum_guids_by_store_to_len(LensByStore, GuidsByStore) ->
    orddict:fold(
      fun (MsgStore, Guids, LensByStore1) ->
              orddict:update_counter(MsgStore, length(Guids), LensByStore1)
      end, LensByStore, GuidsByStore).

%%----------------------------------------------------------------------------
%% Internal gubbins for publishing
%%----------------------------------------------------------------------------

publish(Msg = #basic_message { is_persistent = IsPersistent, guid = Guid },
        MsgProps = #message_properties { needs_confirming = NeedsConfirming },
        IsDelivered, MsgOnDisk,
        State = #vqstate { q1 = Q1, q3 = Q3, q4 = Q4,
                           next_seq_id      = SeqId,
                           len              = Len,
                           in_counter       = InCount,
                           persistent_count = PCount,
                           durable          = IsDurable,
                           ram_msg_count    = RamMsgCount,
                           unconfirmed      = Unconfirmed}) ->
    IsPersistent1 = IsDurable andalso IsPersistent,
    MsgStatus = (msg_status(IsPersistent1, SeqId, Msg, MsgProps))
        #msg_status { is_delivered = IsDelivered, msg_on_disk = MsgOnDisk},
    {MsgStatus1, State1} = maybe_write_to_disk(false, false, MsgStatus, State),
    State2 = case bpqueue:is_empty(Q3) of
                 false -> State1 #vqstate { q1 = queue:in(m(MsgStatus1), Q1) };
                 true  -> State1 #vqstate { q4 = queue:in(m(MsgStatus1), Q4) }
             end,
    PCount1 = PCount + one_if(IsPersistent1),
    Unconfirmed1 = gb_sets_maybe_insert(NeedsConfirming, Guid, Unconfirmed),
    {SeqId, State2 #vqstate { next_seq_id      = SeqId   + 1,
                              len              = Len     + 1,
                              in_counter       = InCount + 1,
                              persistent_count = PCount1,
                              ram_msg_count    = RamMsgCount + 1,
                              unconfirmed      = Unconfirmed1 }}.

maybe_write_msg_to_disk(_Force, MsgStatus = #msg_status {
                                  msg_on_disk = true }, MSCState) ->
    {MsgStatus, MSCState};
maybe_write_msg_to_disk(Force, MsgStatus = #msg_status {
                                 msg = Msg, guid = Guid,
                                 is_persistent = IsPersistent }, MSCState)
  when Force orelse IsPersistent ->
    Msg1 = Msg #basic_message {
             %% don't persist any recoverable decoded properties
             content = rabbit_binary_parser:clear_decoded_content(
                         Msg #basic_message.content)},
    {ok, MSCState1} = with_msg_store_state(
                        MSCState, IsPersistent,
                        fun (MsgStore, MSCState2) ->
                                rabbit_msg_store:write(MsgStore, Guid, Msg1,
                                                       MSCState2)
                        end),
    {MsgStatus #msg_status { msg_on_disk = true }, MSCState1};
maybe_write_msg_to_disk(_Force, MsgStatus, MSCState) ->
    {MsgStatus, MSCState}.

maybe_write_index_to_disk(_Force, MsgStatus = #msg_status {
                                    index_on_disk = true }, IndexState) ->
    true = MsgStatus #msg_status.msg_on_disk, %% ASSERTION
    {MsgStatus, IndexState};
maybe_write_index_to_disk(Force, MsgStatus = #msg_status {
                                   guid          = Guid,
                                   seq_id        = SeqId,
                                   is_persistent = IsPersistent,
                                   is_delivered  = IsDelivered,
                                   msg_props     = MsgProps}, IndexState)
  when Force orelse IsPersistent ->
    true = MsgStatus #msg_status.msg_on_disk, %% ASSERTION
    IndexState1 = rabbit_queue_index:publish(
                    Guid, SeqId, MsgProps, IsPersistent, IndexState),
    {MsgStatus #msg_status { index_on_disk = true },
     maybe_write_delivered(IsDelivered, SeqId, IndexState1)};
maybe_write_index_to_disk(_Force, MsgStatus, IndexState) ->
    {MsgStatus, IndexState}.

maybe_write_to_disk(ForceMsg, ForceIndex, MsgStatus,
                    State = #vqstate { index_state       = IndexState,
                                       msg_store_clients = MSCState }) ->
    {MsgStatus1, MSCState1}   = maybe_write_msg_to_disk(
                                  ForceMsg, MsgStatus, MSCState),
    {MsgStatus2, IndexState1} = maybe_write_index_to_disk(
                                  ForceIndex, MsgStatus1, IndexState),
    {MsgStatus2, State #vqstate { index_state       = IndexState1,
                                  msg_store_clients = MSCState1 }}.

%%----------------------------------------------------------------------------
%% Internal gubbins for acks
%%----------------------------------------------------------------------------

record_pending_ack(#msg_status { seq_id        = SeqId,
                                 guid          = Guid,
                                 is_persistent = IsPersistent,
                                 msg_on_disk   = MsgOnDisk,
                                 msg_props     = MsgProps } = MsgStatus, PA) ->
    AckEntry = case MsgOnDisk of
                   true  -> {IsPersistent, Guid, MsgProps};
                   false -> MsgStatus
               end,
    dict:store(SeqId, AckEntry, PA).

remove_pending_ack(KeepPersistent,
                   State = #vqstate { pending_ack = PA,
                                      index_state = IndexState }) ->
    {SeqIds, GuidsByStore} = dict:fold(fun accumulate_ack/3,
                                       {[], orddict:new()}, PA),
    State1 = State #vqstate { pending_ack = dict:new() },
    case KeepPersistent of
        true  -> case orddict:find(?TRANSIENT_MSG_STORE, GuidsByStore) of
                     error       -> State1;
                     {ok, Guids} -> ok = rabbit_msg_store:remove(
                                           ?TRANSIENT_MSG_STORE, Guids),
                                    State1
                 end;
        false -> IndexState1 = rabbit_queue_index:ack(SeqIds, IndexState),
                 ok = orddict:fold(
                        fun (MsgStore, Guids, ok) ->
                                rabbit_msg_store:remove(MsgStore, Guids)
                        end, ok, GuidsByStore),
                 State1 #vqstate { index_state = IndexState1 }
    end.

ack(_MsgStoreFun, _Fun, [], State) ->
    {[], State};
ack(MsgStoreFun, Fun, AckTags, State) ->
    {{SeqIds, GuidsByStore}, State1 = #vqstate { index_state      = IndexState,
                                                 persistent_count = PCount }} =
        lists:foldl(
          fun (SeqId, {Acc, State2 = #vqstate { pending_ack = PA }}) ->
                  {ok, AckEntry} = dict:find(SeqId, PA),
                  {accumulate_ack(SeqId, AckEntry, Acc),
                   Fun(AckEntry, State2 #vqstate {
                                   pending_ack = dict:erase(SeqId, PA) })}
          end, {{[], orddict:new()}, State}, AckTags),
    IndexState1 = rabbit_queue_index:ack(SeqIds, IndexState),
    AckdGuids = lists:concat(
                  orddict:fold(fun (MsgStore, Guids, Gs) ->
                                       MsgStoreFun(MsgStore, Guids),
                                       [Guids | Gs]
                               end, [], GuidsByStore)),
    State2 = remove_confirms(gb_sets:from_list(AckdGuids), State1),
    PCount1 = PCount - find_persistent_count(sum_guids_by_store_to_len(
                                               orddict:new(), GuidsByStore)),
    {AckdGuids, State2 #vqstate { index_state      = IndexState1,
                                  persistent_count = PCount1 }}.

accumulate_ack(_SeqId, #msg_status { is_persistent = false, %% ASSERTIONS
                                     msg_on_disk   = false,
                                     index_on_disk = false }, Acc) ->
    Acc;
accumulate_ack(SeqId, {IsPersistent, Guid, _MsgProps}, {SeqIdsAcc, Dict}) ->
    {cons_if(IsPersistent, SeqId, SeqIdsAcc),
     rabbit_misc:orddict_cons(find_msg_store(IsPersistent), Guid, Dict)}.

find_persistent_count(LensByStore) ->
    case orddict:find(?PERSISTENT_MSG_STORE, LensByStore) of
        error     -> 0;
        {ok, Len} -> Len
    end.

%%----------------------------------------------------------------------------
%% Internal plumbing for confirms (aka publisher acks)
%%----------------------------------------------------------------------------

remove_confirms(GuidSet, State = #vqstate { msgs_on_disk        = MOD,
                                            msg_indices_on_disk = MIOD,
                                            unconfirmed         = UC }) ->
    State #vqstate { msgs_on_disk        = gb_sets:difference(MOD,  GuidSet),
                     msg_indices_on_disk = gb_sets:difference(MIOD, GuidSet),
                     unconfirmed         = gb_sets:difference(UC,   GuidSet) }.

msgs_confirmed(GuidSet, State) ->
    {remove_confirms(GuidSet, State), {confirm, gb_sets:to_list(GuidSet)}}.

msgs_written_to_disk(QPid, Guids) ->
    rabbit_amqqueue:maybe_run_queue_via_backing_queue_async(
      QPid, fun(State = #vqstate { msgs_on_disk        = MOD,
                                   msg_indices_on_disk = MIOD,
                                   unconfirmed         = UC }) ->
                    GuidSet = gb_sets:from_list(Guids),
                    msgs_confirmed(gb_sets:intersection(GuidSet, MIOD),
                                   State #vqstate {
                                     msgs_on_disk =
                                         gb_sets:intersection(
                                           gb_sets:union(MOD, GuidSet), UC) })
            end).

msg_indices_written_to_disk(QPid, Guids) ->
    rabbit_amqqueue:maybe_run_queue_via_backing_queue_async(
      QPid, fun(State = #vqstate { msgs_on_disk        = MOD,
                                   msg_indices_on_disk = MIOD,
                                   unconfirmed         = UC }) ->
                    GuidSet = gb_sets:from_list(Guids),
                    msgs_confirmed(gb_sets:intersection(GuidSet, MOD),
                                   State #vqstate {
                                     msg_indices_on_disk =
                                         gb_sets:intersection(
                                           gb_sets:union(MIOD, GuidSet), UC) })
            end).

%%----------------------------------------------------------------------------
%% Phase changes
%%----------------------------------------------------------------------------

%% Determine whether a reduction in memory use is necessary, and call
%% functions to perform the required phase changes. The function can
%% also be used to just do the former, by passing in dummy phase
%% change functions.
%%
%% The function does not report on any needed beta->delta conversions,
%% though the conversion function for that is called as necessary. The
%% reason is twofold. Firstly, this is safe because the conversion is
%% only ever necessary just after a transition to a
%% target_ram_msg_count of zero or after an incremental alpha->beta
%% conversion. In the former case the conversion is performed straight
%% away (i.e. any betas present at the time are converted to deltas),
%% and in the latter case the need for a conversion is flagged up
%% anyway. Secondly, this is necessary because we do not have a
%% precise and cheap predicate for determining whether a beta->delta
%% conversion is necessary - due to the complexities of retaining up
%% one segment's worth of messages in q3 - and thus would risk
%% perpetually reporting the need for a conversion when no such
%% conversion is needed. That in turn could cause an infinite loop.
reduce_memory_use(AlphaBetaFun, BetaGammaFun, BetaDeltaFun, State) ->
    {Reduce, State1} = case chunk_size(State #vqstate.ram_msg_count,
                                       State #vqstate.target_ram_msg_count) of
                           0  -> {false, State};
                           S1 -> {true, AlphaBetaFun(S1, State)}
                       end,
    case State1 #vqstate.target_ram_msg_count of
        infinity -> {Reduce, State1};
        0        -> {Reduce, BetaDeltaFun(State1)};
        _        -> case chunk_size(State1 #vqstate.ram_index_count,
                                   permitted_ram_index_count(State1)) of
                        ?IO_BATCH_SIZE = S2 -> {true, BetaGammaFun(S2, State1)};
                        _                   -> {Reduce, State1}
                    end
    end.

reduce_memory_use(State) ->
    {_, State1} = reduce_memory_use(fun push_alphas_to_betas/2,
                                    fun limit_ram_index/2,
                                    fun push_betas_to_deltas/1,
                                    State),
    State1.

limit_ram_index(Quota, State = #vqstate { q2 = Q2, q3 = Q3,
                                          index_state = IndexState,
                                          ram_index_count = RamIndexCount }) ->
    {Q2a, {Quota1, IndexState1}} = limit_ram_index(
                                     fun bpqueue:map_fold_filter_r/4,
                                     Q2, {Quota, IndexState}),
    %% TODO: we shouldn't be writing index entries for messages that
    %% can never end up in delta due them residing in the only segment
    %% held by q3.
    {Q3a, {Quota2, IndexState2}} = limit_ram_index(
                                     fun bpqueue:map_fold_filter_r/4,
                                     Q3, {Quota1, IndexState1}),
    State #vqstate { q2 = Q2a, q3 = Q3a,
                     index_state = IndexState2,
                     ram_index_count = RamIndexCount - (Quota - Quota2) }.

limit_ram_index(_MapFoldFilterFun, Q, {0, IndexState}) ->
    {Q, {0, IndexState}};
limit_ram_index(MapFoldFilterFun, Q, {Quota, IndexState}) ->
    MapFoldFilterFun(
      fun erlang:'not'/1,
      fun (MsgStatus, {0, _IndexStateN}) ->
              false = MsgStatus #msg_status.index_on_disk, %% ASSERTION
              stop;
          (MsgStatus, {N, IndexStateN}) when N > 0 ->
              false = MsgStatus #msg_status.index_on_disk, %% ASSERTION
              {MsgStatus1, IndexStateN1} =
                  maybe_write_index_to_disk(true, MsgStatus, IndexStateN),
              {true, m(MsgStatus1), {N-1, IndexStateN1}}
      end, {Quota, IndexState}, Q).

permitted_ram_index_count(#vqstate { len = 0 }) ->
    infinity;
permitted_ram_index_count(#vqstate { len   = Len,
                                     q2    = Q2,
                                     q3    = Q3,
                                     delta = #delta { count = DeltaCount } }) ->
    BetaLen = bpqueue:len(Q2) + bpqueue:len(Q3),
    BetaLen - trunc(BetaLen * BetaLen / (Len - DeltaCount)).

chunk_size(Current, Permitted)
  when Permitted =:= infinity orelse Permitted >= Current ->
    0;
chunk_size(Current, Permitted) ->
    lists:min([Current - Permitted, ?IO_BATCH_SIZE]).

fetch_from_q3(State = #vqstate {
                q1                = Q1,
                q2                = Q2,
                delta             = #delta { count = DeltaCount },
                q3                = Q3,
                q4                = Q4,
                ram_index_count   = RamIndexCount}) ->
    case bpqueue:out(Q3) of
        {empty, _Q3} ->
            {empty, State};
        {{value, IndexOnDisk, MsgStatus}, Q3a} ->
            RamIndexCount1 = RamIndexCount - one_if(not IndexOnDisk),
            true = RamIndexCount1 >= 0, %% ASSERTION
            State1 = State #vqstate { q3              = Q3a,
                                      ram_index_count = RamIndexCount1 },
            State2 =
                case {bpqueue:is_empty(Q3a), 0 == DeltaCount} of
                    {true, true} ->
                        %% q3 is now empty, it wasn't before; delta is
                        %% still empty. So q2 must be empty, and we
                        %% know q4 is empty otherwise we wouldn't be
                        %% loading from q3. As such, we can just set
                        %% q4 to Q1.
                        true = bpqueue:is_empty(Q2), %% ASSERTION
                        true = queue:is_empty(Q4), %% ASSERTION
                        State1 #vqstate { q1 = queue:new(),
                                          q4 = Q1 };
                    {true, false} ->
                        maybe_deltas_to_betas(State1);
                    {false, _} ->
                        %% q3 still isn't empty, we've not touched
                        %% delta, so the invariants between q1, q2,
                        %% delta and q3 are maintained
                        State1
                end,
            {loaded, {MsgStatus, State2}}
    end.

maybe_deltas_to_betas(State = #vqstate { delta = ?BLANK_DELTA_PATTERN(X) }) ->
    State;
maybe_deltas_to_betas(State = #vqstate {
                        q2                   = Q2,
                        delta                = Delta,
                        q3                   = Q3,
                        index_state          = IndexState,
                        target_ram_msg_count = TargetRamMsgCount,
                        transient_threshold  = TransientThreshold }) ->
    case bpqueue:is_empty(Q3) orelse (TargetRamMsgCount /= 0) of
        false ->
            State;
        true ->
            #delta { start_seq_id = DeltaSeqId,
                     count        = DeltaCount,
                     end_seq_id   = DeltaSeqIdEnd } = Delta,
            DeltaSeqId1 =
                lists:min([rabbit_queue_index:next_segment_boundary(DeltaSeqId),
                           DeltaSeqIdEnd]),
            {List, IndexState1} =
                rabbit_queue_index:read(DeltaSeqId, DeltaSeqId1, IndexState),
            {Q3a, IndexState2} = betas_from_index_entries(
                                   List, TransientThreshold, IndexState1),
            State1 = State #vqstate { index_state = IndexState2 },
            case bpqueue:len(Q3a) of
                0 ->
                    %% we ignored every message in the segment due to
                    %% it being transient and below the threshold
                    maybe_deltas_to_betas(
                      State #vqstate {
                        delta = Delta #delta { start_seq_id = DeltaSeqId1 }});
                Q3aLen ->
                    Q3b = bpqueue:join(Q3, Q3a),
                    case DeltaCount - Q3aLen of
                        0 ->
                            %% delta is now empty, but it wasn't
                            %% before, so can now join q2 onto q3
                            State1 #vqstate { q2    = bpqueue:new(),
                                              delta = ?BLANK_DELTA,
                                              q3    = bpqueue:join(Q3b, Q2) };
                        N when N > 0 ->
                            Delta1 = #delta { start_seq_id = DeltaSeqId1,
                                              count        = N,
                                              end_seq_id   = DeltaSeqIdEnd },
                            State1 #vqstate { delta = Delta1,
                                              q3    = Q3b }
                    end
            end
    end.

push_alphas_to_betas(Quota, State) ->
    { Quota1, State1} = maybe_push_q1_to_betas(Quota,  State),
    {_Quota2, State2} = maybe_push_q4_to_betas(Quota1, State1),
    State2.

maybe_push_q1_to_betas(Quota, State = #vqstate { q1 = Q1 }) ->
    maybe_push_alphas_to_betas(
      fun queue:out/1,
      fun (MsgStatus = #msg_status { index_on_disk = IndexOnDisk },
           Q1a, State1 = #vqstate { q3 = Q3, delta = #delta { count = 0 } }) ->
              State1 #vqstate { q1 = Q1a,
                                q3 = bpqueue:in(IndexOnDisk, MsgStatus, Q3) };
          (MsgStatus = #msg_status { index_on_disk = IndexOnDisk },
           Q1a, State1 = #vqstate { q2 = Q2 }) ->
              State1 #vqstate { q1 = Q1a,
                                q2 = bpqueue:in(IndexOnDisk, MsgStatus, Q2) }
      end, Quota, Q1, State).

maybe_push_q4_to_betas(Quota, State = #vqstate { q4 = Q4 }) ->
    maybe_push_alphas_to_betas(
      fun queue:out_r/1,
      fun (MsgStatus = #msg_status { index_on_disk = IndexOnDisk },
           Q4a, State1 = #vqstate { q3 = Q3 }) ->
              State1 #vqstate { q3 = bpqueue:in_r(IndexOnDisk, MsgStatus, Q3),
                                q4 = Q4a }
      end, Quota, Q4, State).

maybe_push_alphas_to_betas(_Generator, _Consumer, Quota, _Q,
                           State = #vqstate {
                             ram_msg_count        = RamMsgCount,
                             target_ram_msg_count = TargetRamMsgCount })
  when Quota =:= 0 orelse
       TargetRamMsgCount =:= infinity orelse TargetRamMsgCount >= RamMsgCount ->
    {Quota, State};
maybe_push_alphas_to_betas(Generator, Consumer, Quota, Q, State) ->
    case Generator(Q) of
        {empty, _Q} ->
            {Quota, State};
        {{value, MsgStatus}, Qa} ->
            {MsgStatus1 = #msg_status { msg_on_disk = true,
                                        index_on_disk = IndexOnDisk },
             State1 = #vqstate { ram_msg_count   = RamMsgCount,
                                 ram_index_count = RamIndexCount }} =
                maybe_write_to_disk(true, false, MsgStatus, State),
            MsgStatus2 = m(MsgStatus1 #msg_status { msg = undefined }),
            RamIndexCount1 = RamIndexCount + one_if(not IndexOnDisk),
            State2 = State1 #vqstate { ram_msg_count = RamMsgCount - 1,
                                       ram_index_count = RamIndexCount1 },
            maybe_push_alphas_to_betas(Generator, Consumer, Quota - 1, Qa,
                                       Consumer(MsgStatus2, Qa, State2))
    end.

push_betas_to_deltas(State = #vqstate { q2              = Q2,
                                        delta           = Delta,
                                        q3              = Q3,
                                        index_state     = IndexState,
                                        ram_index_count = RamIndexCount }) ->
    {Delta2, Q2a, RamIndexCount2, IndexState2} =
        push_betas_to_deltas(fun (Q2MinSeqId) -> Q2MinSeqId end,
                             fun bpqueue:out/1, Q2,
                             RamIndexCount, IndexState),
    {Delta3, Q3a, RamIndexCount3, IndexState3} =
        push_betas_to_deltas(fun rabbit_queue_index:next_segment_boundary/1,
                             fun bpqueue:out_r/1, Q3,
                             RamIndexCount2, IndexState2),
    Delta4 = combine_deltas(Delta3, combine_deltas(Delta, Delta2)),
    State #vqstate { q2              = Q2a,
                     delta           = Delta4,
                     q3              = Q3a,
                     index_state     = IndexState3,
                     ram_index_count = RamIndexCount3 }.

push_betas_to_deltas(LimitFun, Generator, Q, RamIndexCount, IndexState) ->
    case bpqueue:out(Q) of
        {empty, _Q} ->
            {?BLANK_DELTA, Q, RamIndexCount, IndexState};
        {{value, _IndexOnDisk1, #msg_status { seq_id = MinSeqId }}, _Qa} ->
            {{value, _IndexOnDisk2, #msg_status { seq_id = MaxSeqId }}, _Qb} =
                bpqueue:out_r(Q),
            Limit = LimitFun(MinSeqId),
            case MaxSeqId < Limit of
                true  -> {?BLANK_DELTA, Q, RamIndexCount, IndexState};
                false -> {Len, Qc, RamIndexCount1, IndexState1} =
                             push_betas_to_deltas(Generator, Limit, Q, 0,
                                                  RamIndexCount, IndexState),
                         {#delta { start_seq_id = Limit,
                                   count        = Len,
                                   end_seq_id   = MaxSeqId + 1 },
                          Qc, RamIndexCount1, IndexState1}
            end
    end.

push_betas_to_deltas(Generator, Limit, Q, Count, RamIndexCount, IndexState) ->
    case Generator(Q) of
        {empty, _Q} ->
            {Count, Q, RamIndexCount, IndexState};
        {{value, _IndexOnDisk, #msg_status { seq_id = SeqId }}, _Qa}
          when SeqId < Limit ->
            {Count, Q, RamIndexCount, IndexState};
        {{value, IndexOnDisk, MsgStatus}, Qa} ->
            {RamIndexCount1, IndexState1} =
                case IndexOnDisk of
                    true  -> {RamIndexCount, IndexState};
                    false -> {#msg_status { index_on_disk = true },
                              IndexState2} =
                                 maybe_write_index_to_disk(true, MsgStatus,
                                                           IndexState),
                             {RamIndexCount - 1, IndexState2}
                end,
            push_betas_to_deltas(
              Generator, Limit, Qa, Count + 1, RamIndexCount1, IndexState1)
    end.<|MERGE_RESOLUTION|>--- conflicted
+++ resolved
@@ -1043,17 +1043,9 @@
                                    durable = IsDurable }) ->
     PAcks = lists:append(SPAcks),
     Acks  = lists:append(SAcks),
-<<<<<<< HEAD
+    {_Guids, NewState} = ack(Acks, State),
     Pubs  = [{Msg, Fun(MsgProps)} || {Fun, PubsN}    <- lists:reverse(SPubs),
                                      {Msg, MsgProps} <- lists:reverse(PubsN)],
-=======
-    {_Guids, NewState} = ack(Acks, State),
-    Pubs  = lists:foldl(fun({Fun, PubsN}, OuterAcc) ->
-                                lists:foldl(fun({Msg, MsgProps}, Acc) ->
-                                                    [{Msg, Fun(MsgProps)} | Acc]
-                                            end, OuterAcc, PubsN)
-                        end, [], SPubs),
->>>>>>> 6acde84c
     {SeqIds, State1 = #vqstate { index_state = IndexState }} =
         lists:foldl(
           fun ({Msg = #basic_message { is_persistent = IsPersistent },
